//! the AST, transformations, and utils for compiling javascript to jankyscript

pub mod constructors;
pub mod desugar;
pub mod desugar_logical;
pub mod desugar_loops;
<<<<<<< HEAD
pub mod desugar_updates;
=======
pub mod desugar_function_applications;
>>>>>>> 10dee519
pub mod name_gen;
pub mod parser;
pub mod syntax;
pub mod walk;

pub use desugar::*;
pub use name_gen::*;
pub use parser::*;
pub use syntax::*;
pub use walk::*;

mod pretty_ast;

#[cfg(test)]
mod testing;<|MERGE_RESOLUTION|>--- conflicted
+++ resolved
@@ -4,11 +4,8 @@
 pub mod desugar;
 pub mod desugar_logical;
 pub mod desugar_loops;
-<<<<<<< HEAD
 pub mod desugar_updates;
-=======
 pub mod desugar_function_applications;
->>>>>>> 10dee519
 pub mod name_gen;
 pub mod parser;
 pub mod syntax;
