--- conflicted
+++ resolved
@@ -319,13 +319,8 @@
         Stmt::With(_) => unsupported(),
         Stmt::Return(oe) => Ok(return_(simpl_opt_expr(oe)?)),
         Stmt::Labeled(LabeledStmt { label, body }) => Ok(label_(label.name, simpl_stmt(*body)?)),
-<<<<<<< HEAD
-        Stmt::Break(opt_id) => Ok(S::Stmt::Break(opt_id.map(|l| l.name.into_owned()))),
-        Stmt::Continue(opt_id) => Ok(S::Stmt::Continue(opt_id.map(|l| l.name.into_owned()))),
-=======
         Stmt::Break(opt_id) => Ok(break_(opt_id.map(|l| l.name.into_owned()))),
         Stmt::Continue(opt_id) => Ok(continue_(opt_id.map(|l| l.name.into_owned()))),
->>>>>>> 4b3c51ee
         Stmt::If(IfStmt {
             test,
             consequent,
