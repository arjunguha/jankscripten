use super::syntax::{self, *};
use pretty::FmtWrite;
use pretty::RcDoc as D;
use std::fmt::*;

const INDENT: isize = 4;

impl Display for Stmt {
    fn fmt(&self, f: &mut Formatter<'_>) -> Result {
        self.to_doc().render_fmt(80, f)
    }
}

impl Stmt {
    pub fn to_doc(&self) -> D<()> {
        use Stmt::*;
        match self {
            Block(stmts) => D::text("{")
                .append(
                    D::line()
                        .append(D::intersperse(stmts.iter().map(Stmt::to_doc), D::line()))
                        .nest(INDENT),
                )
                .append(D::line())
                .append(D::text("}")),
            Empty => D::text(";"),
            Expr(e) => e.to_doc().append(D::text(";")),
            If(cond, then, other) => D::text("if (")
                .append(cond.to_doc())
                // TODO(luna):
                // if (cond)
                //     one_off()
                .append(D::text(") "))
                .append(then.to_doc())
                // same here
                .append(D::text(" else "))
                .append(other.to_doc()),
            // TODO(luna): what to do about blocks being not pretty
            Switch(descr, cases, default) => D::text("switch (")
                .append(descr.to_doc())
                .append(D::text(") {"))
                .append(
                    D::line()
                        .append(D::intersperse(
                            cases.iter().map(|(e, s)| {
                                D::text("case ")
                                    .append(e.to_doc())
                                    .append(D::text(":"))
                                    .append(D::line().append(s.to_doc()).nest(INDENT))
                            }),
                            D::line(),
                        ))
                        .nest(INDENT),
                )
                .append(D::line().append(D::text("default:")).nest(INDENT))
                .append(D::line().append(default.to_doc()).nest(INDENT).nest(INDENT))
                // TODO: might have extra line, if default is Empty
                .append(D::line())
                .append(D::text("}")),
            While(cond, body) => D::text("while (")
                .append(cond.to_doc())
                .append(D::text(") "))
                .append(body.to_doc()),
            DoWhile(body, cond) => D::text("do ")
                .append(body.to_doc())
                .append(D::text(" while ("))
                .append(cond.to_doc())
                .append(D::text(")")),
            For(init, cond, advance, body) => D::text("for (")
                .append(init.to_doc())
                .append(D::text("; "))
                .append(cond.to_doc())
                .append(D::text("; "))
                .append(advance.to_doc())
                .append(D::text(") "))
                .append(body.to_doc()),
            ForIn(is_decl, name, container, body) => D::text("for (")
                .append(if *is_decl { D::text("var ") } else { D::nil() })
                .append(name.to_doc())
                .append(D::text(" in "))
                .append(container.to_doc())
                .append(D::text(") "))
                .append(body.to_doc()),
            Label(name, stmt) => name.to_doc().append(D::text(": ")).append(stmt.to_doc()),
            Break(maybe_lbl) => D::text("break")
                .append(option_label_to_doc(maybe_lbl))
                .append(D::text(";")),
            Continue(maybe_lbl) => D::text("continue")
                .append(option_label_to_doc(maybe_lbl))
                .append(D::text(";")),
            Catch(try_in, bind, catch) => D::text("try ")
                .append(try_in.to_doc())
                .append(D::text(" catch ("))
                .append(bind.to_doc())
                .append(D::text(") "))
                .append(catch.to_doc()),
            Finally(try_catch, final_block) => try_catch
                .to_doc()
                .append(D::text(" finally "))
                .append(final_block.to_doc()),
            Throw(e) => D::text("throw ").append(e.to_doc()).append(D::text(";")),
            VarDecl(decls) => vardecls_to_doc(decls).append(D::text(";")),
            Func(name, params, body) => func_to_doc(Some(name), params, body),
            Return(e) => D::text("return ").append(e.to_doc()).append(D::text(";")),
        }
    }
    pub fn to_pretty(&self, width: usize) -> String {
        let mut w = Vec::new();
        let doc = self.to_doc();
        println!("{:?}", doc);
        doc.render(width, &mut w).unwrap();
        String::from_utf8(w).unwrap()
    }
}

impl Expr {
    pub fn to_doc(&self) -> D<()> {
        use Expr::*;
        match self {
            Lit(lit) => lit.to_doc(),
            Array(es) => D::text("[")
                .append(D::intersperse(es.iter().map(Expr::to_doc), D::text(", ")))
                .append(D::text("]")),
            Object(kes) => D::text("{")
                .append(D::intersperse(
                    kes.iter().map(|(k, e)| {
                        (match k {
                            Key::Int(n) => D::text(format!("{}", n)),
                            Key::Str(s) => D::text(s),
                        })
                        .append(D::text(": "))
                        .append(e.to_doc())
                    }),
                    D::text(", "),
                ))
                .append("}"),
            This => D::text("this"),
            Id(x) => x.to_doc(),
            Dot(e, id) => e.to_doc().append(D::text(".")).append(id.to_doc()),
            Bracket(cont, ind) => cont
                .to_doc()
                .append(D::text("["))
                .append(ind.to_doc())
                .append(D::text("]")),
            New(cons, args) => D::text("new ").append(fn_call_to_doc(cons, args)),
            Unary(op, e) => unary_op_to_doc(op).append(e.to_doc()),
            Binary(op, a, b) => a
                .to_doc()
                .append(D::space())
                .append(op.to_doc())
                .append(D::space())
                .append(b.to_doc()),
            UnaryAssign(op, lval) => match op {
                UnaryAssignOp::PreInc => D::text("++").append(lval.to_doc()),
                UnaryAssignOp::PreDec => D::text("--").append(lval.to_doc()),
                UnaryAssignOp::PostInc => lval.to_doc().append(D::text("++")),
                UnaryAssignOp::PostDec => lval.to_doc().append(D::text("--")),
            },
            If(cond, then, other) => cond
                .to_doc()
                .append(D::text(" ? "))
                .append(then.to_doc())
                .append(D::text(" : "))
                .append(other.to_doc()),
            Assign(op, lval, to) => lval
                .to_doc()
                .append(D::space())
                .append(assign_op_to_doc(op))
                .append(D::space())
                .append(to.to_doc()),
            Call(clos, args) => fn_call_to_doc(clos, args),
            Func(maybe_name, params, body) => func_to_doc(maybe_name.as_ref(), params, body),
            Seq(es) => D::intersperse(es.iter().map(Expr::to_doc), D::text(", ")),
        }
    }
    pub fn to_pretty(&self, width: usize) -> String {
        let mut w = Vec::new();
        self.to_doc().render(width, &mut w).unwrap();
        String::from_utf8(w).unwrap()
    }
}

fn fn_call_to_doc<'a>(closure: &'a Expr, args: &'a [Expr]) -> D<'a, ()> {
    closure
        .to_doc()
        .append(D::text("("))
        .append(D::intersperse(
            args.iter().map(|e| e.to_doc()),
            D::text(", "),
        ))
        .append(D::text(")"))
}

impl Lit {
    pub fn to_doc(&self) -> D<()> {
        match self {
            // TODO(luna): handle multiline strings
            syntax::Lit::String(text) => D::text("\"").append(D::text(text)).append(D::text("\"")),
            syntax::Lit::Regex(pattern, flags) => D::text("/")
                .append(D::text(pattern))
                .append(D::text("/"))
                .append(D::text(flags)),
            syntax::Lit::Bool(b) => match b {
                true => D::text("true"),
                false => D::text("false"),
            },
            syntax::Lit::Null => D::text("null"),
            syntax::Lit::Num(num) => match num {
                Num::Int(n) => D::text(format!("{}", n)),
                Num::Float(n) => D::text(format!("{}", n)),
            },
            syntax::Lit::Undefined => D::text("undefined"),
        }
    }
}

<<<<<<< HEAD
/// can't impl foreign type
fn unary_op_to_doc(op: &UnaryOp) -> D<()> {
=======
impl Id {
    pub fn to_doc(&self) -> D<()> {
        match self {
            Self::Named(name) => D::text(name),
            Self::Generated(name, i) => D::text("$jen_")
                .append(D::text(*name))
                .append(D::text("_"))
                .append(D::as_string(i)),
        }
    }
}

// can't impl foreign type
pub fn unary_op_to_doc(op: &UnaryOp) -> D<()> {
>>>>>>> 4b3c51ee
    use resast::UnaryOp::*;
    D::text(match op {
        Minus => "-",
        Plus => "+",
        Not => "!",
        Tilde => "~",
        TypeOf => "typeof ",
        Void => "void ",
        Delete => "delete ",
    })
}

impl BinOp {
    pub fn to_doc(&self) -> D<()> {
        use resast::BinaryOp::*;
        D::text(match self {
            BinOp::BinaryOp(b) => match b {
                Equal => "==",
                NotEqual => "!=",
                StrictEqual => "===",
                StrictNotEqual => "!==",
                LessThan => "<",
                GreaterThan => ">",
                LessThanEqual => "<=",
                GreaterThanEqual => ">=",
                LeftShift => "<<",
                RightShift => ">>",
                UnsignedRightShift => ">>>",
                Plus => "+",
                Minus => "-",
                Times => "*",
                Over => "/",
                Mod => "%",
                Or => "|",
                XOr => "^",
                And => "&",
                In => "in",
                InstanceOf => "instanceof",
                PowerOf => "**",
            },
            BinOp::LogicalOp(o) => match o {
                resast::LogicalOp::And => "&&",
                resast::LogicalOp::Or => "||",
            },
        })
    }
}

impl LValue {
    pub fn to_doc(&self) -> D<()> {
        match self {
            LValue::Id(id) => id.to_doc(),
            LValue::Dot(e, id) => e.to_doc().append(D::text(".")).append(id.to_doc()),
            LValue::Bracket(cont, ind) => cont
                .to_doc()
                .append(D::text("["))
                .append(ind.to_doc())
                .append(D::text("]")),
        }
    }
}

fn assign_op_to_doc(op: &AssignOp) -> D<()> {
    use resast::AssignOp::*;
    D::text(match op {
        Equal => "=",
        PlusEqual => "+=",
        MinusEqual => "-=",
        TimesEqual => "*=",
        DivEqual => "/=",
        ModEqual => "%=",
        LeftShiftEqual => "<<=",
        RightShiftEqual => ">>=",
        UnsignedRightShiftEqual => ">>>=",
        OrEqual => "|=",
        XOrEqual => "^=",
        AndEqual => "&=",
        PowerOfEqual => "**=",
    })
}

fn vardecls_to_doc(decls: &[VarDecl]) -> D<()> {
    let first = decls.first().expect("wouldn't exist without one");
    let rest = &decls[1..];
    // first with the let
    let with_var = D::text("var ")
        .append(first.name.to_doc())
        .append(D::text(" = "))
        .append(first.named.to_doc());
    if !rest.is_empty() {
        with_var.append(D::text(", ")).append(D::intersperse(
            rest.iter().map(|d| {
                // no let this time
                d.name
                    .to_doc()
                    .append(D::text(" = "))
                    .append(d.named.to_doc())
            }),
            D::text(", "),
        ))
    } else {
        with_var
    }
}

impl ForInit {
    pub fn to_doc(&self) -> D<()> {
        match self {
            ForInit::Expr(e) => e.to_doc(),
            ForInit::Decl(ds) => vardecls_to_doc(ds),
        }
    }
}

fn option_label_to_doc(maybe_lbl: &Option<Id>) -> D<()> {
    if let Some(id) = maybe_lbl {
        D::text(" ").append(id.to_doc())
    } else {
        D::nil()
    }
}

fn func_to_doc<'a>(maybe_name: Option<&'a Id>, params: &'a [Id], body: &'a Stmt) -> D<'a, ()> {
    D::text("function")
        .append(match maybe_name {
            Some(name) => D::space().append(name.to_doc()),
            None => D::nil(),
        })
        .append(D::text("("))
        .append(D::intersperse(params.iter().map(Id::to_doc), D::text(", ")))
        .append(D::text(") "))
        .append(body.to_doc())
}

#[cfg(test)]
mod test {
    use crate::javascript::parser::parse;
    const WIDTH: usize = 80;
    fn parse_pretty_parse(js_code: &str) {
        let original_ast = parse(js_code).expect("invalid test doesn't parse");
        let pretty = original_ast.to_pretty(WIDTH);
        let pretty_ast =
            parse(&pretty).expect(&format!("parsing pretty-printed string: {}", &pretty));
        assert_eq!(original_ast, pretty_ast);
    }
    fn parse_pretty_parse_expr(js_code: &str) {
        let modified = &format!("let $jen_expr = {};", js_code);
        println!("program string:\n{}", modified);
        // we wrap the expr in a leading statement so the parser doesn't choke
        // parser chokes on some standalone expressions
        parse_pretty_parse(modified);
    }
    #[test]
    fn not_pretty() {
        parse_pretty_parse_expr("   [   1,    2]");
    }
    #[test]
    fn literals() {
        parse_pretty_parse_expr(r#"[1, "two", null, true, /h.l*o/g]"#);
    }
    #[test]
    fn object() {
        parse_pretty_parse_expr("{x: 10, y: null}");
    }
    #[test]
    fn new_and_this() {
        parse_pretty_parse("new Thingy(this)");
    }
    #[test]
    fn id_dot() {
        parse_pretty_parse("one.two");
    }
    #[test]
    fn ops() {
        parse_pretty_parse("~5 & 9 instanceof SomeObject");
    }
    #[test]
    fn unary_lval() {
        parse_pretty_parse("++x[5]");
    }
    #[test]
    fn is_this_haskell() {
        parse_pretty_parse("x >>= 5");
    }
    #[test]
    fn ternary_if() {
        parse_pretty_parse("true ? 5 : 3");
    }
    #[test]
    fn seq() {
        parse_pretty_parse("x = 6, y");
    }
    #[ignore]
    #[test]
    fn switch() {
        parse_pretty_parse(
            "switch (5) {
    case 10:
        console.log(10);
    case 6:
    case 4:
        console.log(2);
    default:
        console.log(1)
}",
        );
    }
    #[test]
    fn block() {
        parse_pretty_parse(
            "{
    console.log(5);
}",
        );
    }
    #[test]
    fn while_loop() {
        parse_pretty_parse(
            "while (true) {
    console.log(5);
}",
        );
    }
    #[test]
    fn if_else_w_blocks() {
        parse_pretty_parse(
            "if (true) {
    console.log(5);
} else {
    console.log(10);
}",
        );
    }
    #[test]
    fn for_loop() {
        parse_pretty_parse(
            "for (let i = 0, y = 5; y < 5; ++x) {
    console.log(i);
}",
        );
    }
    #[test]
    fn functions() {
        parse_pretty_parse(
            "function hello(a, b) {
    return function(c) {
        console.log(hi);
    };
}",
        )
    }
}<|MERGE_RESOLUTION|>--- conflicted
+++ resolved
@@ -214,10 +214,6 @@
     }
 }
 
-<<<<<<< HEAD
-/// can't impl foreign type
-fn unary_op_to_doc(op: &UnaryOp) -> D<()> {
-=======
 impl Id {
     pub fn to_doc(&self) -> D<()> {
         match self {
@@ -231,8 +227,7 @@
 }
 
 // can't impl foreign type
-pub fn unary_op_to_doc(op: &UnaryOp) -> D<()> {
->>>>>>> 4b3c51ee
+fn unary_op_to_doc(op: &UnaryOp) -> D<()> {
     use resast::UnaryOp::*;
     D::text(match op {
         Minus => "-",
