<<<<<<< HEAD
#![feature(proc_macro_hygiene)]

pub mod javascript;
=======
pub mod javascript;
pub mod jankyscript;
>>>>>>> 0809a37a
<|MERGE_RESOLUTION|>--- conflicted
+++ resolved
@@ -1,8 +1,4 @@
-<<<<<<< HEAD
 #![feature(proc_macro_hygiene)]
 
 pub mod javascript;
-=======
-pub mod javascript;
-pub mod jankyscript;
->>>>>>> 0809a37a
+pub mod jankyscript;