--- conflicted
+++ resolved
@@ -95,12 +95,7 @@
     Assign(Box<LValue>, Box<Expr>),
     Call(Box<Expr>, Vec<Expr>),
     PrimCall(RTSFunction, Vec<Expr>),
-<<<<<<< HEAD
-    Func(Type, Vec<(Id, Type)>, Box<Stmt>),
-=======
-    New(Box<Expr>, Vec<Expr>),
     Func(Func),
->>>>>>> 2eb4e574
     Coercion(Coercion, Box<Expr>),
 }
 
