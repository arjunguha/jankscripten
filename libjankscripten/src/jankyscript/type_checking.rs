--- conflicted
+++ resolved
@@ -109,50 +109,7 @@
 
             Ok(env)
         }
-<<<<<<< HEAD
-        Stmt::Assign(lval, rval) => {
-            // rval should be well typed
-            let rval_ty = type_check_expr(&rval, env.clone())?;
-
-            // whether or not rval can go in lval depends on what lval is
-            match &**lval {
-                LValue::Id(id) => {
-                    // what type is id?
-                    let id_ty = lookup(&env, &id)?;
-                    ensure("variable assignment", id_ty, rval_ty)?;
-                    Ok(env)
-                }
-                LValue::Dot(e, _id) => {
-                    // e should be well typed
-                    type_check_expr(&e, env.clone())?;
-
-                    // TODO: can we do any further typechecking than this? do
-                    //       our object types include info about their props?
-
-                    Ok(env)
-                }
-                LValue::Bracket(e, computed_prop) => {
-                    // e should be well typed
-                    type_check_expr(&e, env.clone())?;
-
-                    // computed_prop should be well typed
-                    type_check_expr(&computed_prop, env.clone())?;
-
-                    // TODO: can we do any further typechecking than this? do
-                    //       our object types include info about their props?
-
-                    Ok(env)
-                }
-            }
-        }
-        Stmt::While(cond, body) => {
-            // make sure cond is a bool
-            let cond_ty = type_check_expr(&cond, env.clone())?;
-            ensure("while loop conditional", Type::Bool, cond_ty)?;
-
-=======
         Stmt::Loop(body) => {
->>>>>>> 254bce9d
             // type check body in a new scope
             type_check_stmt(&body, env.clone(), ret_ty)?;
 
@@ -235,10 +192,10 @@
         }
         Expr::Assign(lval, rval) => {
             // rval should be well typed
-            let rval_ty = type_check_expr(*rval, env.clone())?;
+            let rval_ty = type_check_expr(&rval, env.clone())?;
 
             // whether or not rval can go in lval depends on what lval is
-            match *lval {
+            match &**lval {
                 LValue::Id(id) => {
                     // what type is id?
                     let id_ty = lookup(&env, &id)?;
