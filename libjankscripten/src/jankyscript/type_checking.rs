--- conflicted
+++ resolved
@@ -68,12 +68,7 @@
 }
 
 // type check an entire program.
-<<<<<<< HEAD
 pub fn type_check(stmt: &Stmt) -> TypeCheckingResult<()> {
-    
-=======
-pub fn type_check(stmt: Stmt) -> TypeCheckingResult<()> {
->>>>>>> 6905a083
     match type_check_stmt(stmt, HashMap::new(), &None) {
         Ok(_) => Ok(()),
         Err(error) => Err(error),
@@ -108,13 +103,8 @@
         }
         Stmt::Assign(lval, rval) => {
             // rval should be well typed
-<<<<<<< HEAD
             let rval_ty = type_check_expr(&rval, env.clone())?;
             
-=======
-            let rval_ty = type_check_expr(*rval, env.clone())?;
-
->>>>>>> 6905a083
             // whether or not rval can go in lval depends on what lval is
             match &**lval {
                 LValue::Id(id) => {
@@ -177,7 +167,6 @@
             ensure(
                 "variable declaration matches given type",
                 t.clone(),
-<<<<<<< HEAD
                 type_check_expr(e, env.clone())?)?;
 
             Ok(env.update(x.clone(), t.clone()))
@@ -185,20 +174,8 @@
         Stmt::If(c, t, e) => {
             ensure("if condition", 
                 Type::Bool, 
-                type_check_expr(c, env.clone())?)?;
-=======
-                type_check_expr(*e, env.clone())?,
+                type_check_expr(c, env.clone())?,
             )?;
-
-            Ok(env.update(x, t))
-        }
-        Stmt::If(c, t, e) => {
-            ensure(
-                "if condition",
-                Type::Bool,
-                type_check_expr(*c, env.clone())?,
-            )?;
->>>>>>> 6905a083
 
             type_check_stmt(&t, env.clone(), ret_ty)?;
             type_check_stmt(&e, env.clone(), ret_ty)?;
@@ -242,7 +219,6 @@
             type_check_stmt(&body, function_env, &Some(return_type.clone()))?;
 
             Ok(Type::Function(
-<<<<<<< HEAD
                 args.into_iter().map(|(_, ty)| ty.clone()).collect(), 
                 Box::new(return_type.clone())))
         },
@@ -252,19 +228,6 @@
             let (expected_arg_types, return_type) = 
                 ensure_function("expected function for function call",
                     type_check_expr(fun, env.clone())?)?;
-=======
-                args.into_iter().map(|(_, ty)| ty).collect(),
-                Box::new(return_type),
-            ))
-        }
-        Expr::Call(fun, args) => {
-            // ensure that `fun` is a function.
-            // get its expected argument types.
-            let (expected_arg_types, return_type) = ensure_function(
-                "expected function for function call",
-                type_check_expr(*fun, env.clone())?,
-            )?;
->>>>>>> 6905a083
 
             // derive types for the actual arguments.
             let actual_arg_types: Vec<TypeCheckingResult<Type>> = args
@@ -399,17 +362,8 @@
 // types.
 fn type_check_coercion(c: &Coercion) -> TypeCheckingResult<(Type, Type)> {
     match c {
-<<<<<<< HEAD
-        Coercion::Tag(from_type) => {
-            Ok((from_type.clone(), Type::Any))
-        },
-        Coercion::Untag(to_type) => {
-            Ok((Type::Any, to_type.clone()))
-        },
-=======
-        Coercion::Tag(from_type) => Ok((from_type, Type::Any)),
-        Coercion::Untag(to_type) => Ok((Type::Any, to_type)),
->>>>>>> 6905a083
+        Coercion::Tag(from_type) => Ok((from_type.clone(), Type::Any)),
+        Coercion::Untag(to_type) => Ok((Type::Any, to_type.clone())),
         Coercion::Fun(args_to_type, ret_to_type) => {
             // type check the arguments' coercions
 
@@ -436,21 +390,11 @@
 
             // put them together
             Ok((from, to))
-<<<<<<< HEAD
-        },
-        Coercion::Id(to_type) => {
-            Ok((to_type.clone(), to_type.clone()))
-        },
+        },
+        Coercion::Id(to_type) => Ok((to_type.clone(), to_type.clone())),
         Coercion::Seq(t1, t2) => { 
             let (t2_from, t2_to) = type_check_coercion(t2)?;
             let (t1_from, t1_to) = type_check_coercion(t1)?;
-=======
-        }
-        Coercion::Id(to_type) => Ok((to_type.clone(), to_type)),
-        Coercion::Seq(t1, t2) => {
-            let (t2_from, t2_to) = type_check_coercion(*t2)?;
-            let (t1_from, t1_to) = type_check_coercion(*t1)?;
->>>>>>> 6905a083
 
             ensure("sequence composition", t1_to, t2_from)?;
 
@@ -469,16 +413,4 @@
         _ => todo!("regex"),
         // Regex(String, String), // TODO(arjun): The Regex is not properly parsed
     }
-}
-
-fn type_check_lit(l: &Lit) -> Type {
-    match l {
-    Lit::String(_) => Type::String,
-    Lit::Bool(_) => Type::Bool,
-    Lit::Null => Type::Any,
-    Lit::Num(_) => Type::Float,
-    Lit::Undefined => Type::Any,
-    _ => todo!("regex"),
-    // Regex(String, String), // TODO(arjun): The Regex is not properly parsed
-    }
 }