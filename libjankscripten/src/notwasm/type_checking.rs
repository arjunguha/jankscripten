use super::syntax::*;
use im_rc::HashMap;
use std::rc::Rc;
use thiserror::Error;

#[derive(Clone, Debug)]
pub struct Env {
    env: HashMap<Id, Type>,
    prim_env: Rc<std::collections::HashMap<String, Type>>,
}

impl Env {
    pub fn new() -> Env {
        Env {
            env: HashMap::new(),
            prim_env: Rc::new(super::rt_bindings::get_rt_bindings()),
        }
    }

    pub fn get(&self, id: &Id) -> Option<&Type> {
        self.env.get(id)
    }

    #[deprecated(note = "Refactor to use .update instead")]
    pub fn insert(&mut self, id: Id, ty: Type) -> Option<Type> {
        self.env.insert(id, ty)
    }

    pub fn update(&self, id: Id, ty: Type) -> Self {
        Env {
            env: self.env.update(id, ty),
            prim_env: Rc::clone(&self.prim_env),
        }
    }

    pub fn get_prim(&self, name: &str) -> Option<&Type> {
        self.prim_env.get(name)
    }
}

// TODO(arjun): I don't think we get much out of enumerating all kinds of errors. Refactor this
// into just TypeCheckingError::Other.
#[derive(Debug, Clone, Error)]
pub enum TypeCheckingError {
    #[error("undefined variable ")]
    NoSuchVariable(Id),
    #[error("{0} expected type {1}, but received {2}")]
    TypeMismatch(String, Type, Type),
    #[error("expected function, but got {1}")]
    ExpectedFunction(Id, Type),
    #[error("{0} expected hash table, but got {1}")]
    ExpectedHT(String, Type),
    #[error("{0} expected array, but got {1}")]
    ExpectedArray(String, Type),
    #[error("{0} expected ref, but got {1}")]
    ExpectedRef(String, Type),
    #[error("unexpected return type {0}")]
    UnexpectedReturn(Type),
    #[error("arity mismatch")]
    ArityMismatch(Id, usize), // difference in arity
    #[error("Undefined branch")]
    UndefinedBranch(Env),
    #[error("identifier is multiply defined")]
    MultiplyDefined(Id),
    #[error("In context {0}, unexpected type {1}")]
    InvalidInContext(String, Type),
    #[error("Error type-checking NotWasm: {0}")]
    Other(String),
}

pub type TypeCheckingResult<T> = Result<T, TypeCheckingError>;

macro_rules! error {
    ($($t:tt)*) => (
        Err(TypeCheckingError::Other(format!($($t)*)))
    )
}

fn invalid_in_context<T>(message: impl Into<String>, ty: &Type) -> TypeCheckingResult<T> {
    return Err(TypeCheckingError::InvalidInContext(
        message.into(),
        ty.clone(),
    ));
}

fn lookup(env: &Env, id: &Id) -> TypeCheckingResult<Type> {
    if let Some(ty) = env.get(id) {
        Ok(ty.clone())
    } else {
        Err(TypeCheckingError::NoSuchVariable(id.clone()))
    }
}

fn ensure(msg: &str, expected: Type, got: Type) -> TypeCheckingResult<Type> {
    if expected == got {
        Ok(got)
    } else {
        Err(TypeCheckingError::TypeMismatch(
            String::from(msg),
            expected,
            got,
        ))
    }
}

/// Type-check a program, returning `Ok(())` if successful. This function also
/// mutates the program, adding additional type annotations that are needed for
/// code-generation. We could require these annotations in the input program,
/// but they are trivial to calculate.
pub fn type_check(p: &mut Program) -> TypeCheckingResult<()> {
    // Top-level type environment, including checks for duplicate identifiers.
    let mut env: Env = Env::new();
    for (id, f) in p.functions.iter() {
        if env
            .insert(id.clone(), f.fn_type.clone().to_type())
            .is_some()
        {
            return Err(TypeCheckingError::MultiplyDefined(id.clone()));
        }
    }
    for (id, g) in p.globals.iter() {
        if env.insert(id.clone(), g.ty.clone()).is_some() {
            return Err(TypeCheckingError::MultiplyDefined(id.clone()));
        }
    }

    for (id, f) in p.functions.iter_mut() {
        type_check_function(env.clone(), id, f)?;
    }

    return Ok(());
}

fn ensure_ref(msg: &str, got: Type) -> TypeCheckingResult<Type> {
    match got {
        Type::Ref(ty) => Ok(*ty),
        _ => Err(TypeCheckingError::ExpectedRef(String::from(msg), got)),
    }
}

fn type_check_function(mut env: Env, id: &Id, f: &mut Function) -> TypeCheckingResult<()> {
    // TODO(arjun): We should probably check for multiply-defined argument
    // names here.
    if f.fn_type.args.len() != f.params.len() {
        return Err(TypeCheckingError::ArityMismatch(
            id.clone(),
            f.params.len() - f.fn_type.args.len(),
        ));
    }

    for (id, ty) in f.params.iter().zip(f.fn_type.args.iter()) {
        env.insert(id.clone(), ty.clone());
    }

    let _ = type_check_stmt(env, &mut f.body, &f.fn_type.result.clone().map(|b| *b))?;

    Ok(())
}

fn type_check_stmt(env: Env, s: &mut Stmt, ret_ty: &Option<Type>) -> TypeCheckingResult<Env> {
    match s {
        Stmt::Empty => Ok(env),
        Stmt::Var(var_stmt) => {
            let ty = type_check_expr(&env, &mut var_stmt.named)?;
            var_stmt.set_ty(ty.clone());
            let id = &var_stmt.id;

            // ??? MMG what do we want here? i assume we don't actually want to allow strong update...
            if let Id::Named(name) = id {
                if name.starts_with("_") {
                    return Ok(env);
                }
            }

            if lookup(&env, id).is_ok() {
                Err(TypeCheckingError::MultiplyDefined(id.clone()))
            } else {
                Ok(env.update(id.clone(), ty.clone()))
            }
        }
        Stmt::Expression(e) => {
            let _ = type_check_expr(&env, e)?;

            Ok(env)
        }
        Stmt::Store(id, e) => {
            let got_id = lookup(&env, id)?;
            let got_expr = type_check_expr(&env, e)?;

            let type_pointed_to = ensure_ref("ref type", got_id)?;

            let _ = ensure("ref store", type_pointed_to, got_expr)?;

            Ok(env)
        }
        Stmt::Assign(id, e) => {
            let got_id = lookup(&env, id)?;
            let got_expr = type_check_expr(&env, e)?;
            ensure("assign", got_id, got_expr)?;

            Ok(env)
        }
        Stmt::If(a_cond, s_then, s_else) => {
            let got = type_check_atom(&env, a_cond)?;
            let _ = ensure("if (conditional)", Type::Bool, got)?;

            // then/else branches are new blocks/scopes
            let _ = type_check_stmt(env.clone(), s_then, ret_ty)?;
            let _ = type_check_stmt(env.clone(), s_else, ret_ty)?;

            Ok(env)
        }
        Stmt::Loop(s_body) => {
            type_check_stmt(env.clone(), s_body, ret_ty)?;
            Ok(env)
        }
        Stmt::Label(_lbl, s_body) => {
            // LATER label checking
            type_check_stmt(env.clone(), s_body, ret_ty)?;
            Ok(env)
        }
        Stmt::Break(_lbl) => Ok(env),
        Stmt::Return(a) => {
            let got = type_check_atom(&env, a)?;

            // ??? MMG if ret_ty = None, can one return early?
            match ret_ty {
                None => Err(TypeCheckingError::UnexpectedReturn(got)),
                Some(ret_ty) => {
                    let _ = ensure("return", ret_ty.clone(), got)?;

                    Ok(env)
                }
            }
        }
        Stmt::Block(ss) => {
            let mut env_inner = env.clone();

            for s in ss.iter_mut() {
                env_inner = type_check_stmt(env_inner, s, ret_ty)?;
            }

            Ok(env)
        }
        Stmt::Trap => Ok(env),
        Stmt::Goto(_lbl) => unimplemented!(),
    }
}

fn type_check_expr(env: &Env, e: &mut Expr) -> TypeCheckingResult<Type> {
    match e {
        Expr::HT => Ok(Type::HT),
        Expr::Array => Ok(Type::Array),
        Expr::ObjectEmpty => Ok(Type::DynObject),
        Expr::Push(a_arr, a_elt) => {
            let got_arr = type_check_atom(env, a_arr)?;
            let got_elt = type_check_atom(env, a_elt)?;

            let _ = ensure("array push (array)", Type::Array, got_arr)?;
            let _ = ensure("array push (element)", Type::Any, got_elt)?;

            Ok(Type::I32) // returns length
        }
        Expr::ArraySet(a_arr, a_idx, a_val) => {
            let got_arr = type_check_atom(env, a_arr)?;
            let got_idx = type_check_atom(env, a_idx)?;
            let got_val = type_check_atom(env, a_val)?;
            let _ = ensure("array set (index)", Type::I32, got_idx)?;
            let _ = ensure("array set (array)", Type::Array, got_arr);
            let _ = ensure("array set (value)", Type::Any, got_val);
            Ok(Type::Any)
        }
        Expr::HTSet(a_ht, a_field, a_val) => {
            let got_ht = type_check_atom(env, a_ht)?;
            let got_field = type_check_atom(env, a_field)?;
            let got_val = type_check_atom(env, a_val)?;

            ensure("ht set (ht)", Type::HT, got_ht)?;
            let _ = ensure("ht set (field)", Type::StrRef, got_field)?;
            let _ = ensure("ht set (val)", Type::Any, got_val)?;

            Ok(Type::Any) // returns value set
        }
        Expr::ObjectSet(a_obj, a_field, a_val) => {
            let got_obj = type_check_atom(env, a_obj)?;
            let got_field = type_check_atom(env, a_field)?;
            let got_val = type_check_atom(env, a_val)?;

            let _ = ensure("object set (obj)", Type::DynObject, got_obj)?;
            let _ = ensure("object set (field)", Type::StrRef, got_field)?;
            let _ = ensure("object set (val)", Type::Any, got_val)?;

            Ok(Type::Any) // returns value set
        }
        Expr::ToString(a) => {
            let got = type_check_atom(env, a)?;
            let _ = ensure("tostring", Type::StrRef, got);
            Ok(Type::String)
        }
        Expr::PrimCall(prim, args) => {
            match prim.janky_typ().notwasm_typ() {
                Type::Fn(fn_ty) => {
                    let arg_tys = args
                        .into_iter()
                        .map(|a| type_check_atom(env, a))
                        .collect::<Result<Vec<_>, _>>()?;
                    if arg_tys.len() != fn_ty.args.len() {
                        error!(
                            "primitive {:?} expected {} arguments, but received {}",
                            prim,
                            fn_ty.args.len(),
                            arg_tys.len()
                        )
                    } else if arg_tys
                        .iter()
                        .zip(fn_ty.args.iter())
                        .any(|(t1, t2)| t1 != t2)
                    {
                        error!("primitive {:?} applied to wrong argument type", prim)
                    } else {
                        // ??? MMG do we need a void/unit type?
                        Ok(match &fn_ty.result {
                            None => Type::Any,
                            Some(t) => *t.clone(),
                        })
                    }
                }
                _ => error!("primitive is not a function ({:?})", prim),
            }
        }
        Expr::Call(id_f, actuals) => {
            let got_f = lookup(env, id_f)?;
            if let Type::Fn(fn_ty) = got_f {
                // arity check
                if actuals.len() != fn_ty.args.len() {
                    return Err(TypeCheckingError::ArityMismatch(
                        id_f.clone(),
                        actuals.len() - fn_ty.args.len(),
                    ));
                }

                // match formals and actuals
                let mut nth = 0;
                for (actual, formal) in actuals.iter().zip(fn_ty.args.iter()) {
                    let got = lookup(env, actual)?;
                    let _ = ensure(
                        &format!("call {:?} (argument #{})", id_f, nth),
                        formal.clone(),
                        got,
                    )?;
                    nth += 1;
                }

                // return type or any
                // ??? MMG do we need a void/unit type?
                Ok(fn_ty.result.map(|b| *b).unwrap_or(Type::Any))
            } else {
                Err(TypeCheckingError::ExpectedFunction(id_f.clone(), got_f))
            }
        }
        Expr::NewRef(a) => Ok(Type::Ref(Box::new(type_check_atom(env, a)?))),
        Expr::Atom(a) => type_check_atom(env, a),
    }
}

fn assert_variant_of_any(ty: &Type) -> TypeCheckingResult<()> {
    match ty {
        Type::Any => invalid_in_context("cannot be stored in an Any", &ty),
        Type::I32 => Ok(()),
        Type::F64 => Ok(()),
        Type::Bool => Ok(()),
        Type::String => Ok(()),
        Type::StrRef => Ok(()),
        // We need to think this through. We cannot store arbitrary functions
        // inside an Any.
        Type::Fn(_) => Ok(()), // TODO(luna): see above
        // The following turn into pointers, and an Any can store a pointer
        Type::HT => Ok(()),
        Type::Array => Ok(()),
        Type::DynObject => Ok(()),
        Type::Ref(..) => todo!(),
    }
}

fn type_check_atom(env: &Env, a: &mut Atom) -> TypeCheckingResult<Type> {
    match a {
        Atom::Deref(a) => ensure_ref("dereference", type_check_atom(env, a)?),
        Atom::Lit(l) => Ok(l.notwasm_typ()),
        Atom::ToAny(to_any) => {
            let ty = type_check_atom(env, &mut to_any.atom)?;
            assert_variant_of_any(&ty)?;
            to_any.set_ty(ty);
            Ok(Type::Any)
        }
        Atom::FromAny(a, ty) => {
            let got = type_check_atom(env, a)?;
            ensure("from_any", Type::Any, got)?;
            Ok(ty.clone())
        }
        Atom::FloatToInt(a) => {
            let got = type_check_atom(env, a)?;
            ensure("float to int", Type::F64, got)?;
            Ok(Type::I32)
        }
        Atom::IntToFloat(a) => {
            let got = type_check_atom(env, a)?;
            ensure("int to float", Type::I32, got)?;
            Ok(Type::F64)
        }
        Atom::Id(id) => lookup(env, id),
        Atom::StringLen(a) => {
            let ty = type_check_atom(env, a)?;
            let _ = ensure("string len", Type::String, ty)?;

            Ok(Type::I32)
        }
        Atom::ArrayLen(a) => {
            let got = type_check_atom(env, a)?;
            ensure("array len", Type::Array, got)?;
            Ok(Type::I32)
        }
        Atom::Index(a_arr, a_idx) => {
            let got_arr = type_check_atom(env, a_arr)?;
            let got_idx = type_check_atom(env, a_idx)?;
            let _ = ensure("arrayi ndex (index)", Type::I32, got_idx)?;
            let _ = ensure("array index (array)", Type::Array, got_arr);
            Ok(Type::Any)
        }
        Atom::ObjectGet(a_obj, a_field) => {
            let got_obj = type_check_atom(env, a_obj)?;
            let got_field = type_check_atom(env, a_field)?;

            let _ = ensure("object get field", Type::StrRef, got_field)?;
            let _ = ensure("object field", Type::DynObject, got_obj)?;
            Ok(Type::Any)
        }
        Atom::HTGet(a_ht, a_field) => {
            let got_ht = type_check_atom(env, a_ht)?;
            let got_field = type_check_atom(env, a_field)?;

            ensure("ht get", Type::HT, got_ht)?;
            let _ = ensure("ht get (field)", Type::StrRef, got_field)?;

            Ok(Type::Any)
        }
        Atom::Unary(op, a) => {
            let (ty_in, ty_out) = op.notwasm_typ();
            let got = type_check_atom(env, a)?;
            let _ = ensure(&format!("unary ({:?})", op), ty_in, got)?;
            Ok(ty_out)
        }
        Atom::Binary(BinaryOp::PtrEq, a_l, a_r) => {
            let got_l = type_check_atom(env, a_l)?;
            let got_r = type_check_atom(env, a_r)?;
            let _ = ensure("binary (===) lhs", got_l.clone(), got_r.clone())?;
            Ok(Type::Bool)
        }
        Atom::Binary(op, a_l, a_r) => {
            let (ty_in, ty_out) = op.notwasm_typ();
            let got_l = type_check_atom(env, a_l)?;
            let got_r = type_check_atom(env, a_r)?;
            let _ = ensure(&format!("binary ({:?}) lhs", op), ty_in.clone(), got_l)?;
            let _ = ensure(&format!("binary ({:?}) lhs", op), ty_in, got_r)?;
            Ok(ty_out)
        }
    }
}
<<<<<<< HEAD
=======

fn type_check_lit(l: &Lit) -> Type {
    match l {
        Lit::Bool(_) => Type::Bool,
        Lit::I32(_) => Type::I32,
        Lit::F64(_) => Type::F64,
        Lit::String(_) => Type::String,
        Lit::Interned(_) => Type::StrRef,
        Lit::Undefined => Type::Any,
        Lit::Null => Type::Any,
    }
}

fn type_check_binary(op: &BinaryOp) -> (Type, Type) {
    match op {
        BinaryOp::PtrEq => (Type::Any, Type::Bool), // for completeness; should be special-cased
        BinaryOp::I32Eq | BinaryOp::I32GT | BinaryOp::I32LT | BinaryOp::I32Ge | BinaryOp::I32Le => {
            (Type::I32, Type::Bool)
        }
        BinaryOp::F64Eq | BinaryOp::F64LT => (Type::F64, Type::Bool),
        BinaryOp::I32Add
        | BinaryOp::I32Sub
        | BinaryOp::I32Mul
        | BinaryOp::I32Div
        | BinaryOp::I32Rem
        | BinaryOp::I32And
        | BinaryOp::I32Or => (Type::I32, Type::I32),
        BinaryOp::F64Add | BinaryOp::F64Sub | BinaryOp::F64Mul | BinaryOp::F64Div => {
            (Type::F64, Type::F64)
        }
    }
}

fn type_check_unary(op: &UnaryOp) -> (Type, Type) {
    match op {
        UnaryOp::Sqrt => (Type::F64, Type::F64),
        UnaryOp::Neg => (Type::F64, Type::F64),
    }
}
>>>>>>> e0ab0be9
<|MERGE_RESOLUTION|>--- conflicted
+++ resolved
@@ -464,46 +464,4 @@
             Ok(ty_out)
         }
     }
-}
-<<<<<<< HEAD
-=======
-
-fn type_check_lit(l: &Lit) -> Type {
-    match l {
-        Lit::Bool(_) => Type::Bool,
-        Lit::I32(_) => Type::I32,
-        Lit::F64(_) => Type::F64,
-        Lit::String(_) => Type::String,
-        Lit::Interned(_) => Type::StrRef,
-        Lit::Undefined => Type::Any,
-        Lit::Null => Type::Any,
-    }
-}
-
-fn type_check_binary(op: &BinaryOp) -> (Type, Type) {
-    match op {
-        BinaryOp::PtrEq => (Type::Any, Type::Bool), // for completeness; should be special-cased
-        BinaryOp::I32Eq | BinaryOp::I32GT | BinaryOp::I32LT | BinaryOp::I32Ge | BinaryOp::I32Le => {
-            (Type::I32, Type::Bool)
-        }
-        BinaryOp::F64Eq | BinaryOp::F64LT => (Type::F64, Type::Bool),
-        BinaryOp::I32Add
-        | BinaryOp::I32Sub
-        | BinaryOp::I32Mul
-        | BinaryOp::I32Div
-        | BinaryOp::I32Rem
-        | BinaryOp::I32And
-        | BinaryOp::I32Or => (Type::I32, Type::I32),
-        BinaryOp::F64Add | BinaryOp::F64Sub | BinaryOp::F64Mul | BinaryOp::F64Div => {
-            (Type::F64, Type::F64)
-        }
-    }
-}
-
-fn type_check_unary(op: &UnaryOp) -> (Type, Type) {
-    match op {
-        UnaryOp::Sqrt => (Type::F64, Type::F64),
-        UnaryOp::Neg => (Type::F64, Type::F64),
-    }
-}
->>>>>>> e0ab0be9
+}