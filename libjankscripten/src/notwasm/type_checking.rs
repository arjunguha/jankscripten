use super::constructors::*;
use super::syntax::*;
use im_rc::HashMap;
use swc_common::SourceMap;

#[derive(Clone, Debug)]
pub struct Env {
    env: HashMap<Id, Type>,
}

impl Env {
    pub fn new() -> Env {
        let env = super::rt_bindings::get_rt_bindings()
            .into_iter()
            .map(|(k, v)| (Id::Named(k), v))
            .collect();
        Env { env }
    }

    pub fn get(&self, id: &Id) -> Option<&Type> {
        self.env.get(id)
    }

    #[deprecated(note = "Refactor to use .update instead")]
    pub fn insert(&mut self, id: Id, ty: Type) -> Option<Type> {
        self.env.insert(id, ty)
    }

    pub fn update(&self, id: Id, ty: Type) -> Self {
        Env {
            env: self.env.update(id, ty),
        }
    }
}

// TODO(arjun): I don't think we get much out of enumerating all kinds of errors. Refactor this
// into just TypeCheckingError::Other.
#[derive(Debug, Clone)]
pub enum TypeCheckingError {
<<<<<<< HEAD
    NoSuchVariable(Id, Span),
    TypeMismatch(String, Type, Type, Span),
    ExpectedFunction(Id, Type, Span),
    ExpectedHT(String, Type, Span),
    ExpectedArray(String, Type, Span),
    ExpectedRef(String, Type, Span),
    UnexpectedReturn(Type, Span),
    ArityMismatch(Id, usize, usize, Span), // params, then args
    MultiplyDefined(Id, Span),
    InvalidInContext(String, Type, Span),
    Other(String, Span),
}
impl crate::shared::Report for TypeCheckingError {
    fn report(&self, sm: &SourceMap) -> String {
        use TypeCheckingError::*;
        match self {
            NoSuchVariable(a, s) => {
                format!("undefined variable {} at {}", a, sm.span_to_string(*s))
            }
            TypeMismatch(a, b, c, s) => format!(
                "{} expected type {} but received {} at {}",
                a,
                b,
                c,
                sm.span_to_string(*s)
            ),
            ExpectedFunction(a, b, s) => format!(
                "expected function ({}), but got {} at {}",
                a,
                b,
                sm.span_to_string(*s)
            ),
            ExpectedHT(a, b, s) => format!(
                "{} expected hash table, but got {} at {}",
                a,
                b,
                sm.span_to_string(*s)
            ),
            ExpectedArray(a, b, s) => format!(
                "{} expected array, but got {} at {}",
                a,
                b,
                sm.span_to_string(*s)
            ),
            ExpectedRef(a, b, s) => format!(
                "{} expected ref, but got {} at {}",
                a,
                b,
                sm.span_to_string(*s)
            ),
            UnexpectedReturn(a, s) => {
                format!("unexpected return type {} at {}", a, sm.span_to_string(*s))
            }
            ArityMismatch(a, b, c, s) => format!(
                "arity mismatch at {}, expected {} parameters but received {} arguments at {}",
                a,
                b,
                c,
                sm.span_to_string(*s)
            ),
            MultiplyDefined(a, s) => format!(
                "identifier {} is multiply defined at {}",
                a,
                sm.span_to_string(*s)
            ),
            InvalidInContext(a, b, s) => format!(
                "In context {}, unexpected type {} at {}",
                a,
                b,
                sm.span_to_string(*s)
            ),
            Other(a, s) => format!(
                "Error type-checking NotWasm: {} at {}",
                a,
                sm.span_to_string(*s)
            ),
        }
    }
=======
    #[error("undefined variable ")]
    NoSuchVariable(Id),
    #[error("{0} expected type {1}, but received {2}")]
    TypeMismatch(String, Type, Type),
    #[error("expected function, but got {1}")]
    ExpectedFunction(Id, Type),
    #[error("{0} expected hash table, but got {1}")]
    ExpectedHT(String, Type),
    #[error("{0} expected array, but got {1}")]
    ExpectedArray(String, Type),
    #[error("{0} expected ref, but got {1}")]
    ExpectedRef(String, Type),
    #[error("unexpected return type {0}")]
    UnexpectedReturn(Type),
    #[error("arity mismatch: expected {0} args but got {1}")]
    ArityMismatch(Id, usize, usize), // expected, actual
    #[error("Undefined branch")]
    UndefinedBranch(Env),
    #[error("identifier is multiply defined")]
    MultiplyDefined(Id),
    #[error("In context {0}, unexpected type {1}")]
    InvalidInContext(String, Type),
    #[error("Error type-checking NotWasm: {0}")]
    Other(String),
>>>>>>> 228b6360
}
pub type TypeCheckingResult<T> = Result<T, TypeCheckingError>;

macro_rules! error {
    ($s:expr, $($t:tt)*) => (
        Err(TypeCheckingError::Other(format!($($t)*), $s))
    )
}

fn invalid_in_context<T>(message: impl Into<String>, ty: &Type, s: Span) -> TypeCheckingResult<T> {
    return Err(TypeCheckingError::InvalidInContext(
        message.into(),
        ty.clone(),
        s,
    ));
}

fn lookup(env: &Env, id: &Id, s: Span) -> TypeCheckingResult<Type> {
    if let Some(ty) = env.get(id) {
        Ok(ty.clone())
    } else {
        Err(TypeCheckingError::NoSuchVariable(id.clone(), s))
    }
}

fn ensure(msg: &str, expected: Type, got: Type, s: Span) -> TypeCheckingResult<Type> {
    if expected == got {
        Ok(got)
    } else {
        Err(TypeCheckingError::TypeMismatch(
            String::from(msg),
            expected,
            got,
            s,
        ))
    }
}

/// Type-check a program, returning `Ok(())` if successful. This function also
/// mutates the program, adding additional type annotations that are needed for
/// code-generation. We could require these annotations in the input program,
/// but they are trivial to calculate.
pub fn type_check(p: &mut Program) -> TypeCheckingResult<()> {
    // Top-level type environment, including checks for duplicate identifiers.
    let mut env: Env = Env::new();
    for (id, f) in p.functions.iter() {
        if env
            .insert(id.clone(), f.fn_type.clone().to_type())
            .is_some()
        {
            return Err(TypeCheckingError::MultiplyDefined(id.clone(), f.span));
        }
    }
    for (id, g) in p.globals.iter_mut() {
        // if the global is initialized
        if let Some(atom) = &mut g.atom {
            // type check it
            let got = type_check_atom(&env, atom)?;
            ensure("global var type", g.ty.clone(), got, DUMMY_SP)?;
        }

        // Insert the global into the environment
        if env.insert(id.clone(), g.ty.clone()).is_some() {
            return Err(TypeCheckingError::MultiplyDefined(id.clone(), DUMMY_SP));
        }
    }

    for (id, f) in p.functions.iter_mut() {
        type_check_function(env.clone(), id, f)?;
    }

    return Ok(());
}

fn ensure_ref(msg: &str, got: Type, s: Span) -> TypeCheckingResult<Type> {
    match got {
        Type::Ref(ty) => Ok(*ty),
        _ => Err(TypeCheckingError::ExpectedRef(String::from(msg), got, s)),
    }
}

fn type_check_function(mut env: Env, id: &Id, f: &mut Function) -> TypeCheckingResult<()> {
    // TODO(arjun): We should probably check for multiply-defined argument
    // names here.
    if f.fn_type.args.len() != f.params.len() {
        return Err(TypeCheckingError::ArityMismatch(
            id.clone(),
<<<<<<< HEAD
            f.params.len(),
            f.fn_type.args.len(),
            f.span,
=======
            f.fn_type.args.len(),
            f.params.len(),
>>>>>>> 228b6360
        ));
    }

    for (id, ty) in f.params.iter().zip(f.fn_type.args.iter()) {
        env.insert(id.clone(), ty.clone());
    }

    let _ = type_check_stmt(env, &mut f.body, &f.fn_type.result.clone().map(|b| *b))?;

    Ok(())
}

fn type_check_stmt(env: Env, s: &mut Stmt, ret_ty: &Option<Type>) -> TypeCheckingResult<Env> {
    match s {
        Stmt::Empty => Ok(env),
        Stmt::Var(var_stmt, s) => {
            let ty = type_check_expr(&env, &mut var_stmt.named)?;
            var_stmt.set_ty(ty.clone());
            let id = &var_stmt.id;

            // ??? MMG what do we want here? i assume we don't actually want to allow strong update...
            if let Id::Named(name) = id {
                if name.starts_with("_") {
                    return Ok(env);
                }
            }

            if lookup(&env, id, *s).is_ok() {
                Err(TypeCheckingError::MultiplyDefined(id.clone(), *s))
            } else {
                Ok(env.update(id.clone(), ty.clone()))
            }
        }
        Stmt::Expression(e, _) => {
            let _ = type_check_expr(&env, e)?;

            Ok(env)
        }
        Stmt::Store(id, e, s) => {
            let got_id = lookup(&env, id, *s)?;
            let got_expr = type_check_expr(&env, e)?;

            let type_pointed_to = ensure_ref("ref type", got_id, *s)?;

            ensure("ref store", type_pointed_to, got_expr, *s)?;

            Ok(env)
        }
        Stmt::Assign(id, e, s) => {
            let got_id = lookup(&env, id, *s)?;
            let got_expr = type_check_expr(&env, e)?;
            ensure("assign", got_id, got_expr, *s)?;

            Ok(env)
        }
        Stmt::If(a_cond, s_then, s_else, s) => {
            let got = type_check_atom(&env, a_cond)?;
            let _ = ensure("if (conditional)", Type::Bool, got, *s)?;

            // then/else branches are new blocks/scopes
            let _ = type_check_stmt(env.clone(), s_then, ret_ty)?;
            let _ = type_check_stmt(env.clone(), s_else, ret_ty)?;

            Ok(env)
        }
        Stmt::Loop(s_body, _) => {
            type_check_stmt(env.clone(), s_body, ret_ty)?;
            Ok(env)
        }
        Stmt::Label(_lbl, s_body, _) => {
            // LATER label checking
            type_check_stmt(env.clone(), s_body, ret_ty)?;
            Ok(env)
        }
        Stmt::Break(_lbl, _) => Ok(env),
        Stmt::Return(a, s) => {
            let got = type_check_atom(&env, a)?;

            // ??? MMG if ret_ty = None, can one return early?
            match ret_ty {
                None => Err(TypeCheckingError::UnexpectedReturn(got, *s)),
                Some(ret_ty) => {
                    let _ = ensure("return", ret_ty.clone(), got, *s)?;

                    Ok(env)
                }
            }
        }
        Stmt::Block(ss, _) => {
            let mut env_inner = env.clone();

            for s in ss.iter_mut() {
                env_inner = type_check_stmt(env_inner, s, ret_ty)?;
            }

            Ok(env)
        }
        Stmt::Trap => Ok(env),
        Stmt::Goto(_lbl, _) => unimplemented!(),
    }
}

fn type_check_expr(env: &Env, e: &mut Expr) -> TypeCheckingResult<Type> {
    match e {
        Expr::HT => Ok(Type::HT),
        Expr::Array => Ok(Type::Array),
        Expr::ObjectEmpty => Ok(Type::DynObject),
        Expr::Push(a_arr, a_elt, s) => {
            let got_arr = type_check_atom(env, a_arr)?;
            let got_elt = type_check_atom(env, a_elt)?;

            let _ = ensure("array push (array)", Type::Array, got_arr, *s)?;
            let _ = ensure("array push (element)", Type::Any, got_elt, *s)?;

            Ok(Type::I32) // returns length
        }
        Expr::ArraySet(a_arr, a_idx, a_val, s) => {
            let got_arr = type_check_atom(env, a_arr)?;
            let got_idx = type_check_atom(env, a_idx)?;
            let got_val = type_check_atom(env, a_val)?;
            let _ = ensure("array set (index)", Type::I32, got_idx, *s)?;
            let _ = ensure("array set (array)", Type::Array, got_arr, *s);
            let _ = ensure("array set (value)", Type::Any, got_val, *s);
            Ok(Type::Any)
        }
        Expr::HTSet(a_ht, a_field, a_val, s) => {
            let got_ht = type_check_atom(env, a_ht)?;
            let got_field = type_check_atom(env, a_field)?;
            let got_val = type_check_atom(env, a_val)?;

            ensure("ht set (ht)", Type::HT, got_ht, *s)?;
            let _ = ensure("ht set (field)", Type::String, got_field, *s)?;
            let _ = ensure("ht set (val)", Type::Any, got_val, *s)?;

            Ok(Type::Any) // returns value set
        }
        Expr::ObjectSet(a_obj, a_field, a_val, s) => {
            let got_obj = type_check_atom(env, a_obj)?;
            let got_field = type_check_atom(env, a_field)?;
            let got_val = type_check_atom(env, a_val)?;

            let _ = ensure("object set (obj)", Type::DynObject, got_obj, *s)?;
            let _ = ensure("object set (field)", Type::String, got_field, *s)?;
            let _ = ensure("object set (val)", Type::Any, got_val, *s)?;

            Ok(Type::Any) // returns value set
        }
        Expr::PrimCall(prim, args, s) => {
            match prim.janky_typ().notwasm_typ() {
                Type::Fn(fn_ty) => {
                    let arg_tys = args
                        .into_iter()
                        .map(|a| type_check_atom(env, a))
                        .collect::<Result<Vec<_>, _>>()?;
                    if arg_tys.len() != fn_ty.args.len() {
                        error!(
                            *s,
                            "primitive {:?} expected {} arguments, but received {}",
                            prim,
                            fn_ty.args.len(),
                            arg_tys.len(),
                        )
                    } else if arg_tys
                        .iter()
                        .zip(fn_ty.args.iter())
                        .any(|(t1, t2)| t1 != t2)
                    {
                        error!(*s, "primitive {:?} applied to wrong argument type", prim)
                    } else {
                        // ??? MMG do we need a void/unit type?
                        Ok(match &fn_ty.result {
                            None => Type::Any,
                            Some(t) => *t.clone(),
                        })
                    }
                }
                _ => error!(*s, "primitive is not a function ({:?})", prim),
            }
        }
        Expr::Call(id_f, actuals, s) => {
            let got_f = lookup(env, id_f, *s)?;
            if let Type::Fn(fn_ty) = got_f {
                type_check_call(env, id_f, actuals, fn_ty, false, *s)
            } else {
                Err(TypeCheckingError::ExpectedFunction(id_f.clone(), got_f, *s))
            }
        }
        Expr::ClosureCall(id_f, actuals, s) => {
            let got_f = lookup(env, id_f, *s)?;
            if let Type::Closure(fn_ty) = got_f {
                type_check_call(env, id_f, actuals, fn_ty, true, *s)
            } else {
                Err(TypeCheckingError::ExpectedFunction(id_f.clone(), got_f, *s))
            }
        }
        Expr::NewRef(a, ty, s) => {
            let actual = type_check_atom(env, a)?;
            ensure("new ref", ty.clone(), actual, *s)?;
            Ok(ref_ty_(ty.clone()))
        }
        Expr::Atom(a, _) => type_check_atom(env, a),
        // this is really an existential type but for now i'm gonna try to
        // get away with pretending Type::Closure((i32) -> i32; [i32]) ==
        // Type::Closure((i32 -> i32; [])
        Expr::Closure(id, _, s) => match lookup(env, id, *s) {
            Ok(Type::Fn(fn_ty)) => Ok(Type::Closure(fn_ty)),
            Ok(got) => Err(TypeCheckingError::ExpectedFunction(id.clone(), got, *s)),
            Err(e) => Err(e),
        },
    }
}

/// implicit_arg is true in a closure; typechecks as if fn_ty started with
/// an Env
fn type_check_call(
    env: &Env,
    id_f: &Id,
    actuals: &[Id],
    fn_ty: FnType,
    implicit_arg: bool,
    s: Span,
) -> TypeCheckingResult<Type> {
    // arity check

    let actuals_len = actuals.len() + if implicit_arg { 1 } else { 0 };
    let expected_len = fn_ty.args.len();
    if actuals_len != expected_len {
        return Err(TypeCheckingError::ArityMismatch(
            id_f.clone(),
<<<<<<< HEAD
            actuals_len,
            fn_ty.args.len(),
            s,
=======
            expected_len,
            actuals_len,
>>>>>>> 228b6360
        ));
    }

    // match formals and actuals
    let mut nth = 0;
    let mut args_iter = fn_ty.args.iter();
    if implicit_arg {
        match args_iter.next() {
            Some(Type::Env) => (),
            Some(got) => {
                return Err(TypeCheckingError::TypeMismatch(
                    String::from("closure must accept environment"),
                    Type::Env,
                    got.clone(),
                    s,
                ))
            }
            None => unreachable!(),
        }
    }
    for (actual, formal) in actuals.iter().zip(args_iter) {
        let got = lookup(env, actual, s)?;
        let _ = ensure(
            &format!("call {:?} (argument #{})", id_f, nth),
            formal.clone(),
            got,
            s,
        )?;
        nth += 1;
    }

    // return type or any
    // ??? MMG do we need a void/unit type?
    Ok(fn_ty.result.map(|b| *b).unwrap_or(Type::Any))
}

fn assert_variant_of_any(ty: &Type, s: Span) -> TypeCheckingResult<()> {
    match ty {
        // an any can be stored in an any right? but, i can see why you
        // wouldn't want to generate code that does so
        Type::Any => invalid_in_context("cannot be stored in an Any", &ty, s),
        Type::I32 => Ok(()),
        Type::F64 => Ok(()),
        Type::Bool => Ok(()),
        Type::String => Ok(()),
        // We need to think this through. We cannot store arbitrary functions
        // inside an Any.
        Type::Fn(ty) => {
            if Some(&Type::Env) == ty.args.get(0) {
                Ok(())
            } else {
                error!(s, "function must accept dummy environment to be any-ified")
            }
        }
        Type::Closure(_) => Ok(()),
        // The following turn into pointers, and an Any can store a pointer
        Type::HT => Ok(()),
        Type::Array => Ok(()),
        Type::DynObject => Ok(()),
        Type::Ref(..) => invalid_in_context("ref should not be stored in Any", &ty, DUMMY_SP),
        Type::Env => invalid_in_context("environments are not values", &ty, DUMMY_SP),
    }
}

fn type_check_atom(env: &Env, a: &mut Atom) -> TypeCheckingResult<Type> {
    match a {
        Atom::Deref(a, ty, s) => ensure(
            "dereference",
            ty.clone(),
            ensure_ref("deref atom", type_check_atom(env, a)?, *s)?,
            *s,
        ),
        Atom::Lit(l, _) => Ok(l.notwasm_typ()),
        Atom::ToAny(to_any, s) => {
            let ty = type_check_atom(env, &mut to_any.atom)?;
            assert_variant_of_any(&ty, *s)?;
            to_any.set_ty(ty);
            Ok(Type::Any)
        }
        Atom::FromAny(a, ty, s) => {
            let got = type_check_atom(env, a)?;
            ensure("from_any", Type::Any, got, *s)?;
            Ok(ty.clone())
        }
        Atom::FloatToInt(a, s) => {
            let got = type_check_atom(env, a)?;
            ensure("float to int", Type::F64, got, *s)?;
            Ok(Type::I32)
        }
        Atom::IntToFloat(a, s) => {
            let got = type_check_atom(env, a)?;
            ensure("int to float", Type::I32, got, *s)?;
            Ok(Type::F64)
        }
        Atom::Id(id, s) => lookup(env, id, *s),
        Atom::GetPrimFunc(id, s) => lookup(env, id, *s),
        Atom::StringLen(a, s) => {
            let ty = type_check_atom(env, a)?;
            let _ = ensure("string len", Type::String, ty, *s)?;

            Ok(Type::I32)
        }
        Atom::ArrayLen(a, s) => {
            let got = type_check_atom(env, a)?;
            ensure("array len", Type::Array, got, *s)?;
            Ok(Type::I32)
        }
        Atom::Index(a_arr, a_idx, s) => {
            let got_arr = type_check_atom(env, a_arr)?;
            let got_idx = type_check_atom(env, a_idx)?;
            let _ = ensure("arrayi ndex (index)", Type::I32, got_idx, *s)?;
            let _ = ensure("array index (array)", Type::Array, got_arr, *s);
            Ok(Type::Any)
        }
        Atom::ObjectGet(a_obj, a_field, s) => {
            let got_obj = type_check_atom(env, a_obj)?;
            let got_field = type_check_atom(env, a_field)?;

            let _ = ensure("object get field", Type::String, got_field, *s)?;
            let _ = ensure("object field", Type::DynObject, got_obj, *s)?;
            Ok(Type::Any)
        }
        Atom::HTGet(a_ht, a_field, s) => {
            let got_ht = type_check_atom(env, a_ht)?;
            let got_field = type_check_atom(env, a_field)?;

            ensure("ht get", Type::HT, got_ht, *s)?;
            let _ = ensure("ht get (field)", Type::String, got_field, *s)?;

            Ok(Type::Any)
        }
        Atom::Unary(op, a, s) => {
            let (ty_in, ty_out) = op.notwasm_typ();
            let got = type_check_atom(env, a)?;
            let _ = ensure(&format!("unary ({:?})", op), ty_in, got, *s)?;
            Ok(ty_out)
        }
        Atom::Binary(BinaryOp::PtrEq, a_l, a_r, s) => {
            let got_l = type_check_atom(env, a_l)?;
            let got_r = type_check_atom(env, a_r)?;
            let _ = ensure("binary (===) lhs", got_l.clone(), got_r.clone(), *s)?;
            Ok(Type::Bool)
        }
        Atom::Binary(op, a_l, a_r, s) => {
            let (ty_in, ty_out) = op.notwasm_typ();
            let got_l = type_check_atom(env, a_l)?;
            let got_r = type_check_atom(env, a_r)?;
            let _ = ensure(&format!("binary ({:?}) lhs", op), ty_in.clone(), got_l, *s)?;
            let _ = ensure(&format!("binary ({:?}) lhs", op), ty_in, got_r, *s)?;
            Ok(ty_out)
        }
        Atom::EnvGet(_, ty, _) => Ok(ty.clone()),
    }
}<|MERGE_RESOLUTION|>--- conflicted
+++ resolved
@@ -37,7 +37,6 @@
 // into just TypeCheckingError::Other.
 #[derive(Debug, Clone)]
 pub enum TypeCheckingError {
-<<<<<<< HEAD
     NoSuchVariable(Id, Span),
     TypeMismatch(String, Type, Type, Span),
     ExpectedFunction(Id, Type, Span),
@@ -116,32 +115,6 @@
             ),
         }
     }
-=======
-    #[error("undefined variable ")]
-    NoSuchVariable(Id),
-    #[error("{0} expected type {1}, but received {2}")]
-    TypeMismatch(String, Type, Type),
-    #[error("expected function, but got {1}")]
-    ExpectedFunction(Id, Type),
-    #[error("{0} expected hash table, but got {1}")]
-    ExpectedHT(String, Type),
-    #[error("{0} expected array, but got {1}")]
-    ExpectedArray(String, Type),
-    #[error("{0} expected ref, but got {1}")]
-    ExpectedRef(String, Type),
-    #[error("unexpected return type {0}")]
-    UnexpectedReturn(Type),
-    #[error("arity mismatch: expected {0} args but got {1}")]
-    ArityMismatch(Id, usize, usize), // expected, actual
-    #[error("Undefined branch")]
-    UndefinedBranch(Env),
-    #[error("identifier is multiply defined")]
-    MultiplyDefined(Id),
-    #[error("In context {0}, unexpected type {1}")]
-    InvalidInContext(String, Type),
-    #[error("Error type-checking NotWasm: {0}")]
-    Other(String),
->>>>>>> 228b6360
 }
 pub type TypeCheckingResult<T> = Result<T, TypeCheckingError>;
 
@@ -229,14 +202,9 @@
     if f.fn_type.args.len() != f.params.len() {
         return Err(TypeCheckingError::ArityMismatch(
             id.clone(),
-<<<<<<< HEAD
             f.params.len(),
             f.fn_type.args.len(),
             f.span,
-=======
-            f.fn_type.args.len(),
-            f.params.len(),
->>>>>>> 228b6360
         ));
     }
 
@@ -466,14 +434,9 @@
     if actuals_len != expected_len {
         return Err(TypeCheckingError::ArityMismatch(
             id_f.clone(),
-<<<<<<< HEAD
             actuals_len,
             fn_ty.args.len(),
             s,
-=======
-            expected_len,
-            actuals_len,
->>>>>>> 228b6360
         ));
     }
 
