//! translate NotWasm to wasm, using the rust runtime whenever possible
//!
//! preconditions: [super::compile]

use super::rt_bindings::get_rt_bindings;
use super::syntax as N;
use parity_wasm::builder::*;
use parity_wasm::elements::*;
use parity_wasm::serialize;
use std::collections::HashMap;
use std::convert::TryInto;
use Instruction::*;

const JNKS_STRINGS_IDX: u32 = 0;

type FuncTypeMap = HashMap<(Vec<ValueType>, Option<ValueType>), u32>;

pub fn translate(program: N::Program) -> Result<Vec<u8>, Error> {
    serialize(translate_parity(program))
}

type IdEnv = im_rc::HashMap<N::Id, IdIndex>;

pub fn translate_parity(mut program: N::Program) -> Module {
    // The initial environment maps functions names to their indices.
    let mut global_env = IdEnv::default();
    for (index, (name, _)) in program.functions.iter().enumerate() {
        global_env.insert(
            name.clone(),
            IdIndex::Fun(index.try_into().expect("too many functions")),
        );
    }
    for (i, name) in program.globals.keys().enumerate() {
        global_env.insert(name.clone(), IdIndex::Global(i as u32));
    }

    let mut module = module();
    let rt_types = get_rt_bindings();
    let mut rt_indexes = HashMap::new();
    // build up indexes for mutual recursion first
    let mut type_indexes = HashMap::new();
    for (func_i, (name, ty)) in rt_types.iter().enumerate() {
        let type_i = if let N::Type::Fn(fn_ty) = ty {
            let wasm_ty = (types_as_wasm(&fn_ty.args), option_as_wasm(&fn_ty.result));
            let i_check = module.push_signature(
                signature()
                    .with_params(wasm_ty.0.clone())
                    .with_return_type(wasm_ty.1.clone())
                    .build_sig(),
            );
            assert_eq!(*type_indexes.entry(wasm_ty).or_insert(i_check), i_check);
            i_check
        } else {
            panic!("expected all elements in the runtime to have function type");
        };
        rt_indexes.insert(name.clone(), func_i as u32);
        module = module
            .import()
            .path("runtime", name)
            .with_external(External::Function(type_i))
            .build();
    }
    module = module
        .import()
        .path("runtime", "memory")
        .external()
        .memory(0, None)
        .build();
    // Create a WebAssembly function type for each function in NotWasm. These
    // go in the table of types (type_indexes).
    for func in program.functions.values() {
        // has to be wasm types to dedup properly
        let func_ty = (
            types_as_wasm(&func.fn_type.args.clone()),
            option_as_wasm(&func.fn_type.result),
        );
        let next_index = type_indexes.len() as u32;
        type_indexes.entry(func_ty).or_insert(next_index);
    }
    // data segment
    // right now there's only one global, if that changes we can refactor
    module = module
        .import()
        .path("runtime", "JNKS_STRINGS")
        .with_external(External::Global(GlobalType::new(ValueType::I32, false)))
        .build();
    for global in program.globals.values_mut() {
        // can't use functions anyway so no need to worry
        let empty = HashMap::new();
        let empty2 = HashMap::new();
        let mut visitor = Translate::new(&empty, &empty2, &global_env, &mut program.data);
        visitor.translate_atom(&mut global.atom);
        let mut insts = visitor.out;
        assert_eq!(
            insts.len(),
            1,
            "
            parity_wasm unneccessarily restricts init_expr to len=1,
            so we're dealing with that for now i guess"
        );
        let restricted = insts.pop().unwrap();
        let mut partial_global = module
            .global()
            .with_type(global.ty.as_wasm())
            .init_expr(restricted);
        if global.is_mut {
            partial_global = partial_global.mutable();
        }
        module = partial_global.build();
    }
    // fsr we need an identity table to call indirect
    let mut table_build = module.table().with_min(program.functions.len() as u32);
    let offset = rt_indexes.len() as u32;
    let mut main_index = None;
    for (notwasm_index, name) in program.functions.keys().enumerate() {
        let wasm_index = notwasm_index as u32 + offset;
        // find main
        if name == &N::Id::Named("main".to_string()) {
            main_index = Some(wasm_index)
        }
        table_build = table_build.with_element(notwasm_index as u32, vec![wasm_index]);
    }
    let mut module = table_build.build();
    for (name, func) in program.functions.iter_mut() {
        module.push_function(translate_func(
            func,
            &global_env,
            &rt_indexes,
            &type_indexes,
            name,
            &mut program.data,
        ));
    }
    let module = module
        .data()
        .offset(GetGlobal(JNKS_STRINGS_IDX))
        .value(program.data)
        .build();
    // export main
    let module = module
        .export()
        .field("main")
        .internal()
        .func(main_index.expect("no main"))
        .build();
    module.build()
}

fn translate_func(
    func: &mut N::Function,
    id_env: &IdEnv,
    rt_indexes: &HashMap<String, u32>,
    type_indexes: &FuncTypeMap,
    name: &N::Id,
    data: &mut Vec<u8>,
) -> FunctionDefinition {
    let mut translator = Translate::new(rt_indexes, type_indexes, id_env, data);

    // Add indices for parameters
    for (arg_name, arg_typ) in func.params.iter().zip(func.fn_type.args.iter()) {
        let index = translator.next_id;
        translator.next_id += 1;
        translator
            .id_env
            .insert(arg_name.clone(), IdIndex::Local(index, arg_typ.clone()));
    }

    let mut env = Env::default();

    // generate the actual code
    translator.translate_rec(&mut env, &mut func.body);
    let mut insts = vec![];
    // before the code, if this is main we have to call rt init()
    if name == &N::Id::Named("main".to_string()) {
        insts = vec![Call(*rt_indexes.get("init").expect("no init"))];
    }
    insts.push(Call(*rt_indexes.get("gc_enter_fn").expect("no enter")));
    insts.append(&mut translator.out);
    insts.push(Call(*rt_indexes.get("gc_exit_fn").expect("no exit")));
    insts.push(End);
    let locals: Vec<_> = translator
        .locals
        .into_iter()
        .map(|t| Local::new(1, t))
        .collect();
    function()
        .signature()
        .with_params(types_as_wasm(&func.fn_type.args))
        .with_return_type(option_as_wasm(&func.fn_type.result))
        .build()
        .body()
        .with_instructions(Instructions::new(insts))
        .with_locals(locals)
        .build()
        .build()
}

fn types_as_wasm(types: &[N::Type]) -> Vec<ValueType> {
    types.iter().map(N::Type::as_wasm).collect()
}
fn option_as_wasm(ty: &Option<Box<N::Type>>) -> Option<ValueType> {
    ty.as_ref().map(|t| t.as_wasm())
}

struct Translate<'a> {
    out: Vec<Instruction>,
    rt_indexes: &'a HashMap<String, u32>,
    type_indexes: &'a FuncTypeMap,
    data: &'a mut Vec<u8>,
    locals: Vec<ValueType>,
    next_id: u32,
    id_env: IdEnv,
}

#[derive(Clone, PartialEq, Default, Debug)]
struct Env {
    labels: im_rc::Vector<TranslateLabel>,
}

/// We use `TranslateLabel` to compile the named labels and breaks of NotWasm
/// to WebAssembly. In WebAssembly, blocks are not named, and break statements
/// refer to blocks using de Brujin indices (i.e., index zero for the innermost
/// block.  When recurring into a named NotWasm block, we add a
/// `TranslateLabel::Label` that holds the block's name on to the environment.
/// To compile a `break l` statement to WebAssembly, we scan the labels for
/// the index of `TranslateLabel::Label(l)`. When the compiler introduces an
/// unnamed WebAssembly block, it pushes a `TranslateLabel::Unused` onto the
/// `LabelEnv`, which ensures that indices shift correctly.
#[derive(Clone, PartialEq, Debug)]
enum TranslateLabel {
    Unused,
    Label(N::Label),
}

/// We use `IdIndex` to resolve identifiers that appear in a NotWasm program
/// while compiling to WebAssembly. Before compiling the body of a function, we
/// populate an `IdEnv` to map each function name `f` to its index `n`
/// (`IdIndex::Fun(n)`).
#[derive(Clone, PartialEq, Debug)]
enum IdIndex {
    Local(u32, N::Type),
    Global(u32),
    Fun(u32),
}

impl<'a> Translate<'a> {
    fn new(
        rt_indexes: &'a HashMap<String, u32>,
        type_indexes: &'a FuncTypeMap,
        id_env: &IdEnv,
        data: &'a mut Vec<u8>,
    ) -> Self {
        Self {
            out: Vec::new(),
            rt_indexes,
            type_indexes,
            next_id: 0,
            id_env: id_env.clone(),
            locals: Vec::new(),
            data,
        }
    }

    // We are not using a visitor, since we have to perform an operation on every
    // give of statement and expression. Thus, the visitor wouldn't give us much.
    //
    // The `translate_rec` function receives a mutable reference to `Env`, which
    // allows it to introduce new variable declarations. This makes block
    // statements easier to compile, since each statement in a block can alter
    // the environment of its successor. (The alternative would be to have
    // `translate_rec` return a new environment.) However, we have to take care
    // to clone `env` when we enter a new block scope.
    pub(self) fn translate_rec(&mut self, env: &Env, stmt: &mut N::Stmt) {
        match stmt {
            N::Stmt::Store(id, expr) => {
                // storing into a reference translates into a raw write
                self.get_id(id);
                self.translate_expr(expr);
                self.out.push(I32Store(0, 4)); // skip 32 bits for tag in I32Ptr
            },
            N::Stmt::Empty => (),
            N::Stmt::Block(ss) => {
                // don't surround in an actual block, those are only useful
                // when labeled
                for s in ss {
                    self.translate_rec(env, s);
                }
            }
            N::Stmt::Var(var_stmt) => {
                // Binds variable in env after compiling expr (prevents
                // circularity).
                self.translate_expr(&mut var_stmt.named);
                let index = self.next_id;
                self.next_id += 1;
                self.locals.push(var_stmt.ty().as_wasm());
                self.id_env
                    .insert(var_stmt.id.clone(), IdIndex::Local(index, var_stmt.ty().clone()));
                self.out.push(SetLocal(index));
            }
            N::Stmt::Expression(expr) => {
                self.translate_expr(expr);
                self.out.push(Drop); // side-effects only, please
            }
            N::Stmt::Assign(id, expr) => {
                self.translate_expr(expr);
                match self
                    .id_env
                    .get(id)
                    .expect(&format!("unbound identifier {:?}", id))
                {
                    IdIndex::Local(n, _) => self.out.push(SetLocal(*n)),
                    // +1 for JNKS_STRINGS
                    IdIndex::Global(n) => self.out.push(SetGlobal(*n + 1)),
                    IdIndex::Fun(..) => panic!("cannot set function"),
                }
            }
            N::Stmt::If(cond, conseq, alt) => {
                self.translate_atom(cond);
                self.out.push(If(BlockType::NoResult));
                let mut env1 = env.clone();
                env1.labels.push_front(TranslateLabel::Unused);
                self.translate_rec(&env1, conseq);
                self.out.push(Else);
                self.translate_rec(&env1, alt);
                self.out.push(End);
            }
            N::Stmt::Loop(body) => {
                // breaks should be handled by surrounding label already
                self.out.push(Loop(BlockType::NoResult));
                let mut env1 = env.clone();
                env1.labels.push_front(TranslateLabel::Unused);
                self.translate_rec(&env1, body);
                // loop doesn't automatically continue, don't ask me why
                self.out.push(Br(0));
                self.out.push(End);
            }
            N::Stmt::Label(x, stmt) => {
                if let N::Label::App(_) = x {
                    panic!("Label::App was not elimineted by elim_gotos");
                }
                self.out.push(Block(BlockType::NoResult));
                let mut env1 = env.clone();
                env1.labels.push_front(TranslateLabel::Label(x.clone()));
                self.translate_rec(&mut env1, stmt);
                self.out.push(End);
            }
            N::Stmt::Break(label) => {
                let l = TranslateLabel::Label(label.clone());
                let i = env
                    .labels
                    .index_of(&l)
                    .expect(&format!("unbound label {:?}", label));
                self.out.push(Br(i as u32));
            }
            N::Stmt::Return(atom) => {
                self.rt_call("gc_exit_fn");
                self.translate_atom(atom);
                self.out.push(Return);
            }
            N::Stmt::Trap => {
                self.out.push(Unreachable);
            }
            N::Stmt::Goto(..) => {
                panic!(
                    "this should be NotWasm, not GotoWasm. did you run elim_gotos? did it work?"
                );
            }
        }
    }

    fn translate_binop(&mut self, op: &N::BinaryOp) {
        match op {
            N::BinaryOp::PtrEq => self.out.push(I32Eq),
            N::BinaryOp::I32Eq => self.out.push(I32Eq),
            N::BinaryOp::I32Add => self.out.push(I32Add),
            N::BinaryOp::I32Sub => self.out.push(I32Sub),
            N::BinaryOp::I32GT => self.out.push(I32GtS),
            N::BinaryOp::I32LT => self.out.push(I32LtS),
            N::BinaryOp::I32Ge => self.out.push(I32GeS),
            N::BinaryOp::I32Le => self.out.push(I32LeS),
            N::BinaryOp::I32Mul => self.out.push(I32Mul),
            N::BinaryOp::I32And => self.out.push(I32And),
            N::BinaryOp::I32Or => self.out.push(I32Or),
            N::BinaryOp::F64Add => self.out.push(F64Add),
            N::BinaryOp::F64Sub => self.out.push(F64Sub),
            N::BinaryOp::F64Mul => self.out.push(F64Mul),
            N::BinaryOp::F64Div => self.out.push(F64Div),
        }
    }
    fn translate_unop(&mut self, op: &N::UnaryOp) {
        match op {
            N::UnaryOp::Sqrt => self.out.push(F64Sqrt),
        }
    }

    fn translate_expr(&mut self, expr: &mut N::Expr) {
        match expr {
            N::Expr::Atom(atom) => self.translate_atom(atom),
            N::Expr::HT => self.rt_call("ht_new"),
            N::Expr::Array => self.rt_call("array_new"),
            N::Expr::HTSet(ht, field, val) => {
                self.translate_atom(ht);
                self.translate_atom(field);
                self.translate_atom(val);
                self.rt_call("ht_set");
            }
            N::Expr::ObjectSet(obj, field, val) => {
                self.translate_atom(obj);
                self.translate_atom(field);
                self.translate_atom(val);
                self.data_cache();
                self.rt_call("object_set");
            }
            N::Expr::ObjectEmpty => {
                self.rt_call("object_empty");
            }
            N::Expr::Push(array, val) => {
                self.translate_atom(array);
                self.translate_atom(val);
                self.rt_call("array_push");
            }
            N::Expr::Call(f, args) => {
                for arg in args {
                    self.get_id(arg);
                }
                match self.id_env.get(f) {
                    Some(IdIndex::Fun(i)) => {
                        // this one's a little weird. we index in notwasm
                        // by 0 = first user function. but wasm indexes by 0 =
                        // first rt function. se we have to offset. but only
                        // on direct calls, because our function table takes
                        // care of it on indirect calls
                        self.out.push(Call(i + self.rt_indexes.len() as u32));
                    }
                    Some(IdIndex::Local(i, t)) => {
                        self.out.push(GetLocal(*i));
                        let (params_tys, ret_ty) = match t {
                            N::Type::Fn(fn_ty) => {
                                (types_as_wasm(&fn_ty.args), option_as_wasm(&fn_ty.result))
                            }
                            _ => panic!("identifier {:?} is not function-typed", f),
                        };
                        let ty_index = self
                            .type_indexes
                            .get(&(params_tys, ret_ty))
                            .expect("function type was not indexed");
                        self.out.push(CallIndirect(*ty_index, 0));
                    }
                    _ => panic!("expected Func ID"),
                };
            }
            N::Expr::ToString(a) => {
                self.translate_atom(a);
                self.rt_call("string_from_ptr");
            }
<<<<<<< HEAD
            N::Expr::NewRef(a) => {
                self.translate_atom(a);
                self.rt_call("ref_new");
            }
            N::Expr::ToAny(a, ty) => {
                self.translate_atom(a);
                self.rt_call_mono("any", ty);
            }
=======
>>>>>>> 3c2c40a5
        }
    }

    fn translate_atom(&mut self, atom: &mut N::Atom) {
        match atom {
            N::Atom::Deref(id) => {
                // dereferences are implemented as raw memory reads
                self.get_id(id);
                self.out.push(I32Load(0, 4)); // skip 32 bits for tag in I32Ptr
            },
            N::Atom::Lit(lit) => match lit {
                N::Lit::I32(i) => self.out.push(I32Const(*i)),
                N::Lit::F64(f) => self.out.push(F64Const(unsafe { std::mem::transmute(*f) })),
                N::Lit::Interned(addr) => {
                    self.out.push(GetGlobal(JNKS_STRINGS_IDX));
                    self.out.push(I32Const(*addr as i32));
                    self.out.push(I32Add);
                }
                N::Lit::String(..) => panic!("uninterned string"),
                N::Lit::Bool(b) => self.out.push(I32Const(*b as i32)),
            },
            N::Atom::Id(id) => self.get_id(id),
            N::Atom::ToAny(to_any) => {
                self.translate_atom(&mut to_any.atom);
                match to_any.ty() {
                    N::Type::I32 => self.rt_call("any_from_i32"),
                    N::Type::Bool => self.rt_call("any_from_bool"),
                    N::Type::F64 => self.rt_call("f64_to_any"),
                    _ => self.rt_call("any_from_ptr"),
                }
            }
            N::Atom::FromAny(a, ty) => {
                self.translate_atom(a);
                match ty {
                    N::Type::I32 => self.rt_call("any_to_i32"),
                    N::Type::Bool => self.rt_call("any_to_bool"),
                    N::Type::F64 => self.rt_call("any_to_f64"),
                    _ => self.rt_call("any_to_ptr"),
                }
            }
            N::Atom::HTGet(ht, field) => {
                self.translate_atom(ht);
                self.translate_atom(field);
                self.rt_call("ht_get");
            }
            N::Atom::ObjectGet(obj, field) => {
                self.translate_atom(obj);
                self.translate_atom(field);
                self.data_cache();
                self.rt_call("object_get");
            }
            N::Atom::Index(arr, index) => {
                self.translate_atom(arr);
                self.translate_atom(index);
                self.rt_call("array_index");
            }
            N::Atom::ArrayLen(array) => {
                self.translate_atom(array);
                self.rt_call("array_len");
            }
            N::Atom::StringLen(string) => {
                self.translate_atom(string);
                self.rt_call("string_len");
            }
            N::Atom::Binary(op, a, b) => {
                self.translate_atom(a);
                self.translate_atom(b);
                self.translate_binop(op);
            }
            N::Atom::Unary(op, a) => {
                self.translate_atom(a);
                self.translate_unop(op);
            }
        }
    }
    fn rt_call(&mut self, name: &str) {
        if let Some(i) = self.rt_indexes.get(name) {
            self.out.push(Call(*i));
        } else {
            panic!("cannot find rt {}", name);
        }
    }

    fn get_id(&mut self, id: &N::Id) {
        match self
            .id_env
            .get(id)
            .expect(&format!("unbound identifier {:?}", id))
        {
            IdIndex::Local(n, _) => self.out.push(GetLocal(*n)),
            // +1 for JNKS_STRINGS
            IdIndex::Global(n) => self.out.push(GetGlobal(*n + 1)),
            IdIndex::Fun(n) => self.out.push(I32Const(*n as i32)),
        }
    }

    fn data_cache(&mut self) {
        // the end of the data segment is the new cache
        self.out.push(GetGlobal(JNKS_STRINGS_IDX));
        self.out.push(I32Const(self.data.len() as i32));
        self.out.push(I32Add);
        // -1 is our placeholder
        self.data
            .extend(&unsafe { std::mem::transmute::<_, [u8; 4]>((-1i32).to_le()) });
    }
}

impl N::Type {
    pub fn as_wasm(&self) -> ValueType {
        use N::Type::*;
        match self {
            // NOTE(arjun): We do not need to support I64, since JavaScript cannot
            // natively represent 64-bit integers.
            F64 => ValueType::F64,
            Any => ValueType::I64,
            I32 => ValueType::I32,
            Bool => ValueType::I32,
            // almost everything is a pointer type
            String => ValueType::I32,
            StrRef => ValueType::I32,
            HT => ValueType::I32,
            Array => ValueType::I32,
            DynObject => ValueType::I32,
            Fn(..) => ValueType::I32,
        }
    }
}<|MERGE_RESOLUTION|>--- conflicted
+++ resolved
@@ -453,17 +453,10 @@
                 self.translate_atom(a);
                 self.rt_call("string_from_ptr");
             }
-<<<<<<< HEAD
             N::Expr::NewRef(a) => {
                 self.translate_atom(a);
                 self.rt_call("ref_new");
             }
-            N::Expr::ToAny(a, ty) => {
-                self.translate_atom(a);
-                self.rt_call_mono("any", ty);
-            }
-=======
->>>>>>> 3c2c40a5
         }
     }
 
@@ -588,6 +581,7 @@
             Array => ValueType::I32,
             DynObject => ValueType::I32,
             Fn(..) => ValueType::I32,
+            Ref(..) => ValueType::I32
         }
     }
 }