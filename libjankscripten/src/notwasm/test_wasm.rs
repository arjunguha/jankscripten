--- conflicted
+++ resolved
@@ -458,11 +458,7 @@
         Global {
             is_mut: false,
             ty: Type::I32,
-<<<<<<< HEAD
-            atom: Some(i32_(5)),
-=======
-            atom: i32_(5, D_S),
->>>>>>> 1720e707
+            atom: Some(i32_(5, D_S)),
         },
     );
     expect_notwasm(5, program);
