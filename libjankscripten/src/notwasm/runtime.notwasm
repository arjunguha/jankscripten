--- conflicted
+++ resolved
@@ -4,7 +4,6 @@
 var Math: DynObject;
 var global: DynObject;
 var console: DynObject;
-<<<<<<< HEAD
 var undefined: any;
 // (_, _this, what) -> i32 or f64(NaN)
 var parseInt: clos(env, any, any) -> any;
@@ -16,10 +15,9 @@
 
 // source: firefox console -> Math.PI
 const __JNKS_PI: f64 = 3.141592653589793f;
-=======
+
 // abusing lazy globals to create a null DynObject for jnks_new_object
 var jnks_null_dynobject: DynObject;
->>>>>>> d4af9992
 
 // Cached Object properties to be used in jnks_new_object.
 // ASSUMPTION: Object.prototype is never modified by user code.
@@ -68,7 +66,6 @@
     var objectToString = clos(objectToStringF, );
     objectPrototype.toString = any(objectToString);
 
-<<<<<<< HEAD
     Math = {};
     var mathSqrtF = rt(math_sqrt);
     var mathSqrt = clos(mathSqrtF, );
@@ -104,15 +101,7 @@
 
     // Now that the default Object class has been set up, create the global 
     // object.
-=======
-    // Now that the default Object class has been set up, set up other
-    // global objects.
->>>>>>> d4af9992
     global = {};
-    console = {};
-    var console_logF = jnks_console_log;
-    var console_log = clos(console_logF, );
-    console.log = any(console_log);
 }
 
 // Runtime function to create a regular empty object like `{}` or
@@ -123,7 +112,6 @@
     return newObject as DynObject;
 }
 
-<<<<<<< HEAD
 function error_raw(_: env, _this: any, message: str): DynObject {
     // `Error("err")` has same functionality as `new Error("err")`
     // so Error i guess doesn't use `this`
@@ -143,7 +131,8 @@
     var messageStr = message as str;
     var result = error_raw(dummyEnv, this, messageStr);
     return any(result);
-=======
+}
+
 // Create an empty object to be used as a function object.
 // The only current difference between this function and jnks_new_object
 // is that a `prototype` field is automatically initialized here.
@@ -168,13 +157,6 @@
 
 }
 
-function jnks_console_log(arg: any) {
-    var nullVal = null;
-    var log_anyF = rt(log_any);
-    log_anyF(nullVal, arg);
-}
-
 function jnks_Object_prototype_toString(this: any): str {
     return "[object Object]";
->>>>>>> d4af9992
 }