--- conflicted
+++ resolved
@@ -5,7 +5,7 @@
 
 // Cached Object properties to be used in jnks_new_object.
 // ASSUMPTION: Object.prototype is never modified by user code.
-var jnks_objectCreate: (any) -> any;
+var jnks_objectCreate: clos(env, any) -> any;
 var jnks_objectPrototype: any;
 
 // Initialize JankScripten runtime.
@@ -46,13 +46,7 @@
 // `new Object()`.
 function jnks_new_object(): DynObject {
     // Create new object that inherits from Object.prototype.
-<<<<<<< HEAD
     var objectCreate = jnks_objectCreate;
-    var newObject = objectCreate(jnks_objectPrototype);
-=======
-    var objectCreate = Object.create as clos(env, any) -> any;
-    var objectPrototype = Object.prototype;
-    var newObject = objectCreate!(objectPrototype);
->>>>>>> 1720e707
+    var newObject = objectCreate!(jnks_objectPrototype);
     return newObject as DynObject;
 }