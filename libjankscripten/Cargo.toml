[package]
name = "libjankscripten"
version = "0.1.0"
authors = ["Arjun Guha <arjun@cs.umass.edu>"]
edition = "2018"

[dependencies]
ressa = "*"
resast = "*"
thiserror = "*"
pretty = "^0.10.0"
parity-wasm = "^0.41.0"
combine = "3.8.1"
im-rc = "15.0.0"
combine-language = "*"
strum = "0.19"
<<<<<<< HEAD
strum_macros = "0.19"
swc_ecma_parser = "0.33.3"
swc_common = "0.9.0"
swc_ecma_ast = "0.28.0"
swc_atoms = "0.2.2"

[dev-dependencies]
rusty_v8 = "^0.4.2"
=======
strum_macros = "0.19"
>>>>>>> 44c39797
<|MERGE_RESOLUTION|>--- conflicted
+++ resolved
@@ -14,15 +14,8 @@
 im-rc = "15.0.0"
 combine-language = "*"
 strum = "0.19"
-<<<<<<< HEAD
 strum_macros = "0.19"
 swc_ecma_parser = "0.33.3"
 swc_common = "0.9.0"
 swc_ecma_ast = "0.28.0"
-swc_atoms = "0.2.2"
-
-[dev-dependencies]
-rusty_v8 = "^0.4.2"
-=======
-strum_macros = "0.19"
->>>>>>> 44c39797
+swc_atoms = "0.2.2"