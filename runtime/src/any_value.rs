//! An enum that can store any type known to the runtime

<<<<<<< HEAD
pub use crate::allocator::{heap_types::EnvPtr, AnyPtr, HeapRefView};
use crate::closure::{Closure, ClosureVal};
use crate::heap;
use crate::i64_val::*;
=======
pub use crate::allocator::{AnyPtr, HeapRefView};
use crate::wasm32::heap;
use std::fmt::{Debug, Formatter, Result as FmtResult};
use std::ops::{Deref, DerefMut};
>>>>>>> 99304b74

/// this is the actual Any type, however it should never be returned or
/// accepted as a parameter, because rust will refuse to turn it into an i64
///
/// These (along with itself) are the values of NotWasm. A value is something
/// that can be stored in a variable or put on the operand stack.
///
/// don't put anything bigger than 32 bits in here. in order for Any to be
/// an immediate value we need them to be 64 bits due to wasm restrictions.
#[derive(Clone, Copy, PartialEq)]
pub enum AnyEnum {
    I32(i32),
    F64(*const f64),
    Bool(bool),
    Ptr(AnyPtr),
    /// How to hold functions in Any needs to be further discussed. should
    /// arity be included to arity-mismatch correctly? for now, no
    ///
    /// also, eventually we will distinguish functions and closures in any,
    /// because some functions will not be closure-converted. but not yet
    Closure(Closure),
    Undefined,
    Null,
}

impl std::fmt::Debug for AnyEnum {
    fn fmt(&self, f: &mut std::fmt::Formatter) -> std::fmt::Result {
        use AnyEnum::*;
        match self {
            I32(n) => write!(f, "I32({})", n),
            F64(ptr) => write!(f, "F64({})", unsafe { ptr.read() }),
            Bool(b) => write!(f, "Bool({})", b),
            Ptr(ptr) => write!(f, "{:?}", ptr.view()),
            Closure(n) => write!(f, "Fn({})", n),
            Undefined => write!(f, "undefined"),
            Null => write!(f, "null"),
        }
    }
}
impl std::fmt::Display for AnyEnum {
    fn fmt(&self, f: &mut std::fmt::Formatter) -> std::fmt::Result {
        use AnyEnum::*;
        match self {
            I32(n) => write!(f, "{}", n),
            F64(ptr) => write!(f, "{}", unsafe { ptr.read() }),
            Bool(b) => write!(f, "{}", b),
            Ptr(p) => write!(f, "{}", p.view()),
            Closure(_) | Undefined | Null => write!(f, "{:?}", self),
        }
    }
}
impl std::fmt::Display for HeapRefView {
    fn fmt(&self, f: &mut std::fmt::Formatter) -> std::fmt::Result {
        use HeapRefView::*;
        match *self {
            String(s) => write!(f, "{}", &*s),
            HT(ht) => write!(f, "{:?}", *ht),
            Array(a) => write!(f, "{:?}", *a),
            Any(a) => write!(f, "{}", **a),
            Class(_) => panic!("shouldn't have object data as value"),
            ObjectPtrPtr(_o) => todo!("TODO(luna): toString"),
            NonPtr32(_) | MutF64(_) | Ptr(_) => panic!("ref inside any"),
            Env(_) => panic!("not a value"),
        }
    }
}
impl std::fmt::Debug for HeapRefView {
    fn fmt(&self, f: &mut std::fmt::Formatter) -> std::fmt::Result {
        use HeapRefView::*;
        match *self {
            String(_) => write!(f, "String({})", self),
            HT(_) => write!(f, "HT({})", self),
            Array(_) => write!(f, "Array({})", self),
            Any(_) => write!(f, "Any({})", self),
            Class(_) => panic!("shouldn't have object data as value"),
            ObjectPtrPtr(_) => write!(f, "DynObject({})", self),
            NonPtr32(_) | MutF64(_) | Ptr(_) => panic!("ref inside any"),
            Env(e) => write!(f, "Env({:?})", e),
        }
    }
}

impl AsI64 for AnyEnum {}
pub type AnyValue = I64Val<AnyEnum>;

macro_rules! decl_proj_fns {
    ($from_name:ident, $to_name:ident, $any_name:ident, $ty:ty) => {
        #[no_mangle]
        pub extern "C" fn $from_name(val: $ty) -> AnyValue {
            AnyEnum::$any_name(val).into()
        }
        #[no_mangle]
        pub extern "C" fn $to_name(val: AnyValue) -> $ty {
            if let AnyEnum::$any_name(inner) = *val {
                inner.into()
            } else {
                log!("cannot unwrap {:?} as {}", *val, stringify!($any_name));
                panic!("");
            }
        }
    };
}

#[no_mangle]
pub extern "C" fn any_to_f64(any: AnyValue) -> f64 {
    match *any {
        AnyEnum::I32(i) => i as f64,
        AnyEnum::F64(f) => unsafe { *f },
        AnyEnum::Bool(b) => b as i32 as f64,
        AnyEnum::Ptr(ptr) => match ptr.view() {
            HeapRefView::NonPtr32(_) => panic!("ref is not a value"),
            HeapRefView::String(s) => s.parse().unwrap_or(f64::NAN),
            _ => f64::NAN,
        },
        AnyEnum::Closure(_) => f64::NAN,
        AnyEnum::Undefined => f64::NAN,
        AnyEnum::Null => 0.,
    }
}

#[no_mangle]
pub extern "C" fn f64_to_any(x: f64) -> AnyValue {
    return heap().f64_to_any(x);
}

#[no_mangle]
pub extern "C" fn any_from_closure<'a>(val: ClosureVal) -> AnyValue {
    AnyEnum::Closure(*val).into()
}
#[no_mangle]
pub extern "C" fn any_to_closure<'a>(val: AnyValue) -> ClosureVal {
    if let AnyEnum::Closure(inner) = *val {
        inner.into()
    } else {
        panic!("unwrap incorrect type {}", stringify!(Fn));
    }
}

#[no_mangle]
pub extern "C" fn any_from_fn<'a>(val: u32) -> AnyValue {
    AnyEnum::Closure(Closure(unsafe { EnvPtr::null() }, val as u16)).into()
}

decl_proj_fns!(any_from_i32, any_to_i32, I32, i32);
decl_proj_fns!(any_from_bool, any_to_bool, Bool, bool);
decl_proj_fns!(any_from_ptr, any_to_ptr, Ptr, AnyPtr);

#[no_mangle]
pub extern "C" fn get_undefined() -> AnyValue {
    AnyEnum::Undefined.into()
}
#[no_mangle]
pub extern "C" fn get_null() -> AnyValue {
    AnyEnum::Null.into()
}

#[cfg(test)]
mod test {
    use super::*;
    use wasm_bindgen_test::wasm_bindgen_test;

    #[wasm_bindgen_test]
    fn any_size_is_64() {
        assert_eq!(std::mem::size_of::<AnyValue>(), 8, "AnyValue");
        assert_eq!(std::mem::size_of::<AnyEnum>(), 8, "AnyEnum");
        assert_eq!(std::mem::size_of::<Option<AnyEnum>>(), 8, "Option<AnyEnum>");
    }
    #[test]
    fn any_size_is_128() {
        assert_eq!(std::mem::size_of::<AnyValue>(), 16);
        assert_eq!(std::mem::size_of::<AnyEnum>(), 16);
        assert_eq!(std::mem::size_of::<Option<AnyEnum>>(), 16);
    }
}<|MERGE_RESOLUTION|>--- conflicted
+++ resolved
@@ -1,16 +1,10 @@
 //! An enum that can store any type known to the runtime
 
-<<<<<<< HEAD
 pub use crate::allocator::{heap_types::EnvPtr, AnyPtr, HeapRefView};
 use crate::closure::{Closure, ClosureVal};
-use crate::heap;
 use crate::i64_val::*;
-=======
-pub use crate::allocator::{AnyPtr, HeapRefView};
 use crate::wasm32::heap;
-use std::fmt::{Debug, Formatter, Result as FmtResult};
-use std::ops::{Deref, DerefMut};
->>>>>>> 99304b74
+use std::fmt::{Debug, Display, Formatter, Result as FmtResult};
 
 /// this is the actual Any type, however it should never be returned or
 /// accepted as a parameter, because rust will refuse to turn it into an i64
@@ -36,8 +30,8 @@
     Null,
 }
 
-impl std::fmt::Debug for AnyEnum {
-    fn fmt(&self, f: &mut std::fmt::Formatter) -> std::fmt::Result {
+impl Debug for AnyEnum {
+    fn fmt(&self, f: &mut Formatter) -> FmtResult {
         use AnyEnum::*;
         match self {
             I32(n) => write!(f, "I32({})", n),
@@ -50,8 +44,8 @@
         }
     }
 }
-impl std::fmt::Display for AnyEnum {
-    fn fmt(&self, f: &mut std::fmt::Formatter) -> std::fmt::Result {
+impl Display for AnyEnum {
+    fn fmt(&self, f: &mut Formatter) -> FmtResult {
         use AnyEnum::*;
         match self {
             I32(n) => write!(f, "{}", n),
@@ -62,8 +56,8 @@
         }
     }
 }
-impl std::fmt::Display for HeapRefView {
-    fn fmt(&self, f: &mut std::fmt::Formatter) -> std::fmt::Result {
+impl Display for HeapRefView {
+    fn fmt(&self, f: &mut Formatter) -> FmtResult {
         use HeapRefView::*;
         match *self {
             String(s) => write!(f, "{}", &*s),
@@ -77,8 +71,8 @@
         }
     }
 }
-impl std::fmt::Debug for HeapRefView {
-    fn fmt(&self, f: &mut std::fmt::Formatter) -> std::fmt::Result {
+impl Debug for HeapRefView {
+    fn fmt(&self, f: &mut Formatter) -> FmtResult {
         use HeapRefView::*;
         match *self {
             String(_) => write!(f, "String({})", self),
