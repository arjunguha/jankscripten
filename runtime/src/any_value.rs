//! An enum that can store any type known to the runtime

pub use crate::allocator::{heap_types::EnvPtr, AnyPtr, HeapRefView};
use crate::closure::{closure_env, Closure, ClosureVal};
use crate::i64_val::*;
use crate::string::StringPtr;
use crate::wasm32::heap;
use crate::HeapPtr;
use std::fmt::{Debug, Display, Formatter, Result as FmtResult};

/// this is the actual Any type, however it should never be returned or
/// accepted as a parameter, because rust will refuse to turn it into an i64
///
/// These (along with itself) are the values of NotWasm. A value is something
/// that can be stored in a variable or put on the operand stack.
///
/// don't put anything bigger than 32 bits in here. in order for Any to be
/// an immediate value we need them to be 64 bits due to wasm restrictions.
#[derive(Clone, Copy, PartialEq)]
pub enum AnyEnum {
    I32(i32),
    F64(*const f64),
    Bool(bool),
    Ptr(AnyPtr),
    /// How to hold functions in Any needs to be further discussed. should
    /// arity be included to arity-mismatch correctly? for now, no
    ///
    /// also, eventually we will distinguish functions and closures in any,
    /// because some functions will not be closure-converted. but not yet
    Closure(Closure),
    Undefined,
    Null,
}

impl Debug for AnyEnum {
    fn fmt(&self, f: &mut Formatter) -> FmtResult {
        use AnyEnum::*;
        match self {
            I32(n) => write!(f, "I32({})", n),
            F64(ptr) => write!(f, "F64({})", unsafe { ptr.read() }),
            Bool(b) => write!(f, "Bool({})", b),
            Ptr(ptr) => write!(f, "{:?}", ptr.view()),
            Closure(n) => write!(f, "Closure({})", n),
            Undefined => write!(f, "undefined"),
            Null => write!(f, "null"),
        }
    }
}

/// Note: The `Display` trait on NotWasm structs should implement the
/// internal `ToString` operation described in the ECMAScript spec:
/// https://www.ecma-international.org/ecma-262/5.1/#sec-9.8
impl Display for AnyEnum {
    fn fmt(&self, f: &mut Formatter) -> FmtResult {
        use AnyEnum::*;
        match self {
            I32(n) => write!(f, "{}", n),
            F64(ptr) => write!(f, "{}", unsafe { ptr.read() }),
            Bool(b) => write!(f, "{}", b),
            Closure(closure) => write!(f, "{}", closure),
            Ptr(p) => write!(f, "{}", p.view()),
            Undefined => write!(f, "undefined"),
            Null => write!(f, "null"),
        }
    }
}

/// Note: The `Display` trait on NotWasm structs should implement the
/// internal `ToString` operation described in the ECMAScript spec:
/// https://www.ecma-international.org/ecma-262/5.1/#sec-9.8
impl Display for HeapRefView {
    fn fmt(&self, f: &mut Formatter) -> FmtResult {
        use HeapRefView::*;
        match *self {
            String(s) => write!(f, "{}", &*s),
            Any(a) => write!(f, "{}", **a),
            Class(_) => log_panic!("shouldn't have object data as value"),
            ObjectPtrPtr(_o) => log_panic!("TODO(luna): toString"),
            NonPtr32(_) | MutF64(_) | Ptr(_) => log_panic!("ref inside any"),
            Env(_) => log_panic!("not a value"),
<<<<<<< HEAD
            HT(_) | Array(_) => log_panic!("Display trait not implemented"),
=======
>>>>>>> 634d391f
        }
    }
}
impl Debug for HeapRefView {
    // please observe carefully that heap refs that are not values / should
    // never be printed begin with a ! but are still printed because this
    // is for *debugging*
    fn fmt(&self, f: &mut Formatter) -> FmtResult {
        use HeapRefView::*;
        match *self {
            String(_) => write!(f, "String({})", self),
            HT(_) => write!(f, "HT({})", self),
            Array(_) => write!(f, "Array({})", self),
            Any(_) => write!(f, "Any({})", self),
            Class(_) => write!(f, "!ObjData"),
            ObjectPtrPtr(o) => write!(f, "DynObject({:?})", o),
            NonPtr32(v) => write!(f, "!Ref({})", *v),
            MutF64(v) => write!(f, "!F64({})", *v),
            Ptr(p) => write!(f, "!Ref({:?})", p),
            Env(e) => write!(f, "Env({:?})", e),
        }
    }
}

impl AsI64 for AnyEnum {}
pub type AnyValue = I64Val<AnyEnum>;

// This macro automatically generates simple projection functions.
macro_rules! decl_proj_fns {
    ($from_name:ident, $to_name:ident, $any_name:ident, $ty:ty) => {
        #[no_mangle]
        pub extern "C" fn $from_name(val: $ty) -> AnyValue {
            AnyEnum::$any_name(val).into()
        }
        #[no_mangle]
        pub extern "C" fn $to_name(val: AnyValue) -> $ty {
            if let AnyEnum::$any_name(inner) = *val {
                inner.into()
            } else {
                log!("cannot unwrap {:?} as {}", *val, stringify!($any_name));
                panic!("");
            }
        }
    };
}

// Automatically generate these simple projection functions.
// The rest will be specified manually.
decl_proj_fns!(any_from_i32, any_to_i32, I32, i32);

#[no_mangle]
pub extern "C" fn any_to_f64(any: AnyValue) -> f64 {
    match *any {
        AnyEnum::I32(i) => i as f64,
        AnyEnum::F64(f) => unsafe { *f },
        AnyEnum::Bool(b) => b as i32 as f64,
        AnyEnum::Ptr(ptr) => match ptr.view() {
            HeapRefView::NonPtr32(_) => panic!("ref is not a value"),
            HeapRefView::String(s) => s.parse().unwrap_or(f64::NAN),
            _ => f64::NAN,
        },
        AnyEnum::Closure(_) => f64::NAN,
        AnyEnum::Undefined => f64::NAN,
        AnyEnum::Null => 0.,
    }
}

#[no_mangle]
pub extern "C" fn f64_to_any(x: f64) -> AnyValue {
    return heap().f64_to_any(x);
}

#[no_mangle]
pub extern "C" fn any_from_closure<'a>(val: ClosureVal) -> AnyValue {
    AnyEnum::Closure(*val).into()
}
#[no_mangle]
pub extern "C" fn any_to_closure<'a>(val: AnyValue) -> ClosureVal {
    if let AnyEnum::Closure(inner) = *val {
        inner.into()
    } else {
        panic!("unwrap incorrect type {}", stringify!(Fn));
    }
}

#[no_mangle]
pub extern "C" fn any_from_fn<'a>(val: u32) -> AnyValue {
    AnyEnum::Closure(Closure(unsafe { EnvPtr::null() }, val as u16)).into()
}

#[no_mangle]
pub extern "C" fn any_to_ptr<'a>(val: AnyValue) -> AnyPtr {
    match *val {
        AnyEnum::Ptr(ptr) => ptr.into(),
        AnyEnum::Closure(clos) => closure_env(clos.into()).fn_obj().as_any_ptr(),
        unknown_val => {
            log!("cannot unwrap {:?} as Ptr", unknown_val);
            panic!("");
        }
    }
}

#[no_mangle]
pub extern "C" fn any_from_ptr<'a>(val: AnyPtr) -> AnyValue {
    AnyEnum::Ptr(val).into()
}

#[no_mangle]
pub extern "C" fn any_to_bool<'a>(val: AnyValue) -> bool {
    match *val {
        AnyEnum::I32(i) => i != 0,
        AnyEnum::F64(p) => {
            let f = unsafe { *p };
            !f.is_nan() && f != 0.0
        }
        AnyEnum::Bool(b) => b,
        AnyEnum::Ptr(ptr) => match ptr.view() {
            HeapRefView::NonPtr32(_) => panic!("ref is not a value"),
            HeapRefView::String(s) => &*s != "",
            HeapRefView::Array(_) => true,
            HeapRefView::ObjectPtrPtr(_) => true,
            _ => log_panic!("TODO: any_to_bool {:?}", val),
        },
        AnyEnum::Closure(_) => true,
        AnyEnum::Undefined => false,
        AnyEnum::Null => false,
    }
}
#[no_mangle]
pub extern "C" fn any_from_bool<'a>(val: bool) -> AnyValue {
    AnyEnum::Bool(val).into()
}

/// Converts the given value to a Rust string. This should implement the
/// internal `ToString` operation described in the ECMAScript standard:
/// https://www.ecma-international.org/ecma-262/5.1/#sec-9.8
///
/// `any_to_string` reuses the `fmt::Display` trait on NotWasm structs,
/// which should be implemented according to the above JS spec.
#[no_mangle]
pub fn any_to_string(val: AnyValue) -> StringPtr {
    let string = val.to_string();
    heap().alloc_str_or_gc(string.as_str())
}

#[no_mangle]
pub extern "C" fn get_undefined() -> AnyValue {
    AnyEnum::Undefined.into()
}

#[no_mangle]
pub extern "C" fn get_null() -> AnyValue {
    AnyEnum::Null.into()
}

/// Is the given any value an object?
#[no_mangle]
pub extern "C" fn any_is_object(val: AnyValue) -> bool {
    match *val {
        AnyEnum::Ptr(ptr) => match ptr.view() {
            HeapRefView::ObjectPtrPtr(_) => true,
            _ => false,
        },
        _ => false,
    }
}

#[cfg(test)]
mod test {
    use super::*;
    use wasm_bindgen_test::wasm_bindgen_test;

    #[wasm_bindgen_test]
    fn any_size_is_64() {
        assert_eq!(std::mem::size_of::<AnyValue>(), 8, "AnyValue");
        assert_eq!(std::mem::size_of::<AnyEnum>(), 8, "AnyEnum");
        assert_eq!(std::mem::size_of::<Option<AnyEnum>>(), 8, "Option<AnyEnum>");
    }
    #[test]
    fn any_size_is_128() {
        assert_eq!(std::mem::size_of::<AnyValue>(), 16);
        assert_eq!(std::mem::size_of::<AnyEnum>(), 16);
        assert_eq!(std::mem::size_of::<Option<AnyEnum>>(), 16);
    }
}<|MERGE_RESOLUTION|>--- conflicted
+++ resolved
@@ -56,6 +56,8 @@
         match self {
             I32(n) => write!(f, "{}", n),
             F64(ptr) => write!(f, "{}", unsafe { ptr.read() }),
+            // TODO(luna): when we get our fancy rust-runtime-interning system,
+            // use that here
             Bool(b) => write!(f, "{}", b),
             Closure(closure) => write!(f, "{}", closure),
             Ptr(p) => write!(f, "{}", p.view()),
@@ -78,10 +80,7 @@
             ObjectPtrPtr(_o) => log_panic!("TODO(luna): toString"),
             NonPtr32(_) | MutF64(_) | Ptr(_) => log_panic!("ref inside any"),
             Env(_) => log_panic!("not a value"),
-<<<<<<< HEAD
             HT(_) | Array(_) => log_panic!("Display trait not implemented"),
-=======
->>>>>>> 634d391f
         }
     }
 }
