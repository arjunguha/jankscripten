--- conflicted
+++ resolved
@@ -106,13 +106,10 @@
         }
     }
 
-<<<<<<< HEAD
-    pub fn get(&self, heap: &Heap, name: StringPtr, cache: &mut isize) -> Option<AnyEnum> {
-=======
     /// Reads a property from an object, searching up the prototype chain if
     /// necessary. Returns `undefined` if the property doesn't exist anywhere
     /// on the prototype chain.
-    pub fn get(&self, heap: &'a Heap, name: StringPtr, cache: &mut isize) -> AnyEnum<'a> {
+    pub fn get(&self, heap: &Heap, name: StringPtr, cache: &mut isize) -> AnyEnum {
         // Reading a property from an object is a complicated process because
         // of the prototype chain.
         //
@@ -129,7 +126,6 @@
 
         // Test Case 1: `obj` has a field named `prop`.
         // Check `obj`'s class for `prop`
->>>>>>> 572da510
         let class_tag = self.class_tag();
         let classes = heap.classes.borrow();
         let class = classes.get_class(class_tag);
