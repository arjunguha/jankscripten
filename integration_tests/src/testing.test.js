--- conflicted
+++ resolved
@@ -12,11 +12,7 @@
     
         // Use -j for jankyscript output
         // Use -n for notwasm output
-<<<<<<< HEAD
-        cp.execSync(`../bin/jankscripten compile --typecheck -n -o ${wasmPath} ${jsPath}`,
-=======
         cp.execSync(`../bin/jankscripten compile -o ${wasmPath} ${jsPath}`,
->>>>>>> 2eb4e574
             { stdio: 'inherit' });
 
         let output;
